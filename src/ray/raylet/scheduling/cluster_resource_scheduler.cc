// Copyright 2017 The Ray Authors.
//
// Licensed under the Apache License, Version 2.0 (the "License");
// you may not use this file except in compliance with the License.
// You may obtain a copy of the License at
//
//  http://www.apache.org/licenses/LICENSE-2.0
//
// Unless required by applicable law or agreed to in writing, software
// distributed under the License is distributed on an "AS IS" BASIS,
// WITHOUT WARRANTIES OR CONDITIONS OF ANY KIND, either express or implied.
// See the License for the specific language governing permissions and
// limitations under the License.

#include "ray/raylet/scheduling/cluster_resource_scheduler.h"

#include "ray/common/grpc_util.h"
#include "ray/common/ray_config.h"
#include "ray/raylet/scheduling/scheduling_policy.h"

namespace ray {

ClusterResourceScheduler::ClusterResourceScheduler()
    : hybrid_spillback_(RayConfig::instance().scheduler_hybrid_scheduling()),
      spread_threshold_(RayConfig::instance().scheduler_spread_threshold())

          {};

ClusterResourceScheduler::ClusterResourceScheduler(
    int64_t local_node_id, const NodeResources &local_node_resources)
    : hybrid_spillback_(RayConfig::instance().scheduler_hybrid_scheduling()),
      spread_threshold_(RayConfig::instance().scheduler_spread_threshold()),
      local_node_id_(local_node_id),
      gen_(std::chrono::high_resolution_clock::now().time_since_epoch().count()) {
  AddOrUpdateNode(local_node_id_, local_node_resources);
  InitLocalResources(local_node_resources);
}

ClusterResourceScheduler::ClusterResourceScheduler(
    const std::string &local_node_id,
    const std::unordered_map<std::string, double> &local_node_resources,
    std::function<int64_t(void)> get_used_object_store_memory)
    : hybrid_spillback_(RayConfig::instance().scheduler_hybrid_scheduling()),
      spread_threshold_(RayConfig::instance().scheduler_spread_threshold()) {
  local_node_id_ = string_to_int_map_.Insert(local_node_id);
  NodeResources node_resources = ResourceMapToNodeResources(
      string_to_int_map_, local_node_resources, local_node_resources);

  AddOrUpdateNode(local_node_id_, node_resources);
  InitLocalResources(node_resources);
  get_used_object_store_memory_ = get_used_object_store_memory;
}

void ClusterResourceScheduler::AddOrUpdateNode(
    const std::string &node_id,
    const std::unordered_map<std::string, double> &resources_total,
    const std::unordered_map<std::string, double> &resources_available) {
  NodeResources node_resources = ResourceMapToNodeResources(
      string_to_int_map_, resources_total, resources_available);
  AddOrUpdateNode(string_to_int_map_.Insert(node_id), node_resources);
}

void ClusterResourceScheduler::AddOrUpdateNode(int64_t node_id,
                                               const NodeResources &node_resources) {
  auto it = nodes_.find(node_id);
  if (it == nodes_.end()) {
    // This node is new, so add it to the map.
    nodes_.emplace(node_id, node_resources);
  } else {
    // This node exists, so update its resources.
    it->second = Node(node_resources);
  }
}

bool ClusterResourceScheduler::UpdateNode(const std::string &node_id_string,
                                          const rpc::ResourcesData &resource_data) {
  auto node_id = string_to_int_map_.Insert(node_id_string);
  if (!nodes_.contains(node_id)) {
    return false;
  }

  auto resources_total = MapFromProtobuf(resource_data.resources_total());
  auto resources_available = MapFromProtobuf(resource_data.resources_available());
  NodeResources node_resources = ResourceMapToNodeResources(
      string_to_int_map_, resources_total, resources_available);
  NodeResources local_view;
  RAY_CHECK(GetNodeResources(node_id, &local_view));

  if (resource_data.resources_total_size() > 0) {
    for (size_t i = 0; i < node_resources.predefined_resources.size(); ++i) {
      local_view.predefined_resources[i].total =
          node_resources.predefined_resources[i].total;
    }
    for (auto &entry : node_resources.custom_resources) {
      local_view.custom_resources[entry.first].total = entry.second.total;
    }
  }

  if (resource_data.resources_available_changed()) {
    for (size_t i = 0; i < node_resources.predefined_resources.size(); ++i) {
      local_view.predefined_resources[i].available =
          node_resources.predefined_resources[i].available;
    }
    for (auto &entry : node_resources.custom_resources) {
      local_view.custom_resources[entry.first].available = entry.second.available;
    }
  }

  AddOrUpdateNode(node_id, local_view);
  return true;
}

bool ClusterResourceScheduler::RemoveNode(int64_t node_id) {
  auto it = nodes_.find(node_id);
  if (it == nodes_.end()) {
    // Node not found.
    return false;
  } else {
    nodes_.erase(it);
    string_to_int_map_.Remove(node_id);
    return true;
  }
}

bool ClusterResourceScheduler::RemoveNode(const std::string &node_id_string) {
  auto node_id = string_to_int_map_.Get(node_id_string);
  if (node_id == -1) {
    return false;
  }

  return RemoveNode(node_id);
}

bool ClusterResourceScheduler::IsLocallyFeasible(
    const std::unordered_map<std::string, double> shape) {
  const TaskRequest task_req = ResourceMapToTaskRequest(string_to_int_map_, shape);
  RAY_CHECK(nodes_.contains(local_node_id_));
  const auto &it = nodes_.find(local_node_id_);
  RAY_CHECK(it != nodes_.end());
  return IsFeasible(task_req, it->second.GetLocalView());
}

bool ClusterResourceScheduler::IsFeasible(const TaskRequest &task_req,
                                          const NodeResources &resources) const {
  // First, check predefined resources.
  for (size_t i = 0; i < PredefinedResources_MAX; i++) {
    if (task_req.predefined_resources[i] > resources.predefined_resources[i].total) {
      return false;
    }
  }

  // Now check custom resources.
  for (const auto &task_req_custom_resource : task_req.custom_resources) {
    auto it = resources.custom_resources.find(task_req_custom_resource.first);

    if (it == resources.custom_resources.end()) {
      return false;
    }
    if (task_req_custom_resource.second > it->second.total) {
      return false;
    }
  }

  return true;
}

int64_t ClusterResourceScheduler::IsSchedulable(const TaskRequest &task_req,
                                                int64_t node_id,
                                                const NodeResources &resources) const {
  int violations = 0;

  // First, check predefined resources.
  for (size_t i = 0; i < PredefinedResources_MAX; i++) {
    if (task_req.predefined_resources[i] > resources.predefined_resources[i].available) {
      // A hard constraint has been violated, so we cannot schedule
      // this task request.
      return -1;
    }
  }

  // Now check custom resources.
  for (const auto &task_req_custom_resource : task_req.custom_resources) {
    auto it = resources.custom_resources.find(task_req_custom_resource.first);

    if (it == resources.custom_resources.end()) {
      // Requested resource doesn't exist at this node.
      // This is a hard constraint so cannot schedule this task request.
      return -1;
    } else {
      if (task_req_custom_resource.second > it->second.available) {
        // Resource constraint is violated.
        return -1;
      }
    }
  }

  return violations;
}

int64_t ClusterResourceScheduler::GetBestSchedulableNodeSimpleBinPack(
    const TaskRequest &task_req, bool actor_creation, bool force_spillback,
    int64_t *total_violations, bool *is_infeasible) {
  // NOTE: We need to set `is_infeasible` to false in advance to avoid `is_infeasible` not
  // being set.
  *is_infeasible = false;

  // Minimum number of soft violations across all nodes that can schedule the request.
  // We will pick the node with the smallest number of soft violations.
  int64_t min_violations = INT_MAX;
  // Node associated to min_violations.
  std::vector<int64_t> best_nodes;
  *total_violations = 0;

  // Check whether local node is schedulable. We return immediately
  // the local node only if there are zero violations.
  const auto local_node_it = nodes_.find(local_node_id_);
  if (!force_spillback) {
    if (local_node_it != nodes_.end()) {
      if (IsSchedulable(task_req, local_node_it->first,
                        local_node_it->second.GetLocalView()) == 0) {
        return local_node_id_;
      }
    }
  }

  bool local_node_feasible = IsFeasible(task_req, local_node_it->second.GetLocalView());

  for (const auto &node : nodes_) {
    // Return -1 if node not schedulable. otherwise return the number
    // of soft constraint violations.
    int64_t violations = IsSchedulable(task_req, node.first, node.second.GetLocalView());
    if (violations == -1) {
      if (!local_node_feasible && best_nodes.empty() &&
          IsFeasible(task_req, node.second.GetLocalView())) {
        // If the local node is not feasible, and a better node has not yet
        // been found, and this node does not currently have the resources
        // available but is feasible, then schedule to this node.
        // NOTE(swang): This is needed to make sure that tasks that are not
        // feasible on this node are spilled back to a node that does have the
        // appropriate total resources in a timely manner.
        best_nodes.emplace_back(node.first);
      }
      continue;
    }

    if (force_spillback && node.first == local_node_id_) {
      // Forcing spill back to remote node, so skip the local node.
      continue;
    }

    // Update the node with the smallest number of soft constraints violated.
    if (min_violations > violations) {
      min_violations = violations;
      // Clear should be performed by O(1) by the compiler because the
      // vector entry type is int64_t.
      best_nodes.clear();
    }
    if (min_violations == violations) {
      best_nodes.emplace_back(node.first);
    }
  }
  *total_violations = min_violations;

  // Randomly select one of the best nodes to spillback.
  int64_t best_node = -1;
  if (!best_nodes.empty()) {
    best_node = best_nodes[0];
  }

  // If there's no best node, and the task is not feasible locally,
  // it means the task is infeasible.
  *is_infeasible = best_node == -1 && !local_node_feasible;
  return best_node;
}

int64_t ClusterResourceScheduler::GetBestSchedulableNode(const TaskRequest &task_req,
                                                         bool actor_creation,
                                                         bool force_spillback,
                                                         int64_t *total_violations,
                                                         bool *is_infeasible) {
  // The zero cpu actor is a special case that must be handled the same way by all
  // scheduling policies.
  if (actor_creation && task_req.IsEmpty()) {
    int64_t best_node = -1;
    // This is an actor which requires no resources.
    // Pick a random node to to avoid scheduling all actors on the local node.
    if (nodes_.size() > 0) {
      std::uniform_int_distribution<int> distribution(0, nodes_.size() - 1);
      int idx = distribution(gen_);
      best_node = std::next(nodes_.begin(), idx)->first;
    }
    RAY_LOG(DEBUG) << "GetBestSchedulableNode, best_node = " << best_node
                   << ", # nodes = " << nodes_.size()
                   << ", task_req = " << task_req.DebugString();
    return best_node;
  }

  if (!hybrid_spillback_) {
    return GetBestSchedulableNodeSimpleBinPack(task_req, actor_creation, force_spillback,
                                               total_violations, is_infeasible);
  }

  // TODO (Alex): Setting require_available == force_spillback is a hack in order to
  // remain bug compatible with the legacy scheduling algorithms.
  int64_t best_node_id = raylet_scheduling_policy::HybridPolicy(
      task_req, local_node_id_, nodes_, spread_threshold_, force_spillback,
      force_spillback);
  *is_infeasible = best_node_id == -1 ? true : false;
  if (!*is_infeasible) {
    // TODO (Alex): Support soft constraints if needed later.
    *total_violations = 0;
  }

  RAY_LOG(DEBUG) << "Scheduling decision. "
                 << "forcing spillback: " << force_spillback
                 << ". Best node: " << best_node_id
                 << ", is infeasible: " << *is_infeasible;
  return best_node_id;
}

std::string ClusterResourceScheduler::GetBestSchedulableNode(
    const std::unordered_map<std::string, double> &task_resources, bool actor_creation,
    bool force_spillback, int64_t *total_violations, bool *is_infeasible) {
  TaskRequest task_request = ResourceMapToTaskRequest(string_to_int_map_, task_resources);
  int64_t node_id = GetBestSchedulableNode(task_request, actor_creation, force_spillback,
                                           total_violations, is_infeasible);

  std::string id_string;
  if (node_id == -1) {
    // This is not a schedulable node, so return empty string.
    return "";
  }
  // Return the string name of the node.
  return string_to_int_map_.Get(node_id);
}

bool ClusterResourceScheduler::SubtractRemoteNodeAvailableResources(
    int64_t node_id, const TaskRequest &task_req) {
  RAY_CHECK(node_id != local_node_id_);

  auto it = nodes_.find(node_id);
  if (it == nodes_.end()) {
    return false;
  }
  NodeResources *resources = it->second.GetMutableLocalView();

  // Just double check this node can still schedule the task request.
  if (IsSchedulable(task_req, node_id, *resources) == -1) {
    return false;
  }

  FixedPoint zero(0.);

  for (size_t i = 0; i < PredefinedResources_MAX; i++) {
    resources->predefined_resources[i].available =
        std::max(FixedPoint(0), resources->predefined_resources[i].available -
                                    task_req.predefined_resources[i]);
  }

  for (const auto &task_req_custom_resource : task_req.custom_resources) {
    auto it = resources->custom_resources.find(task_req_custom_resource.first);
    if (it != resources->custom_resources.end()) {
      it->second.available =
          std::max(FixedPoint(0), it->second.available - task_req_custom_resource.second);
    }
  }
  return true;
}

bool ClusterResourceScheduler::GetNodeResources(int64_t node_id,
                                                NodeResources *ret_resources) const {
  auto it = nodes_.find(node_id);
  if (it != nodes_.end()) {
    *ret_resources = it->second.GetLocalView();
    return true;
  } else {
    return false;
  }
}

const NodeResources &ClusterResourceScheduler::GetLocalNodeResources() const {
  const auto &node_it = nodes_.find(local_node_id_);
  RAY_CHECK(node_it != nodes_.end());
  return node_it->second.GetLocalView();
}

int64_t ClusterResourceScheduler::NumNodes() const { return nodes_.size(); }

const StringIdMap &ClusterResourceScheduler::GetStringIdMap() const {
  return string_to_int_map_;
}

void ClusterResourceScheduler::AddLocalResourceInstances(
    const std::string &resource_name, const std::vector<FixedPoint> &instances) {
  ResourceInstanceCapacities *node_instances;
  local_resources_.predefined_resources.resize(PredefinedResources_MAX);
  if (kCPU_ResourceLabel == resource_name) {
    node_instances = &local_resources_.predefined_resources[CPU];
  } else if (kGPU_ResourceLabel == resource_name) {
    node_instances = &local_resources_.predefined_resources[GPU];
  } else if (kObjectStoreMemory_ResourceLabel == resource_name) {
    node_instances = &local_resources_.predefined_resources[OBJECT_STORE_MEM];
  } else if (kMemory_ResourceLabel == resource_name) {
    node_instances = &local_resources_.predefined_resources[MEM];
  } else {
    string_to_int_map_.Insert(resource_name);
    int64_t resource_id = string_to_int_map_.Get(resource_name);
    node_instances = &local_resources_.custom_resources[resource_id];
  }

  if (node_instances->total.size() < instances.size()) {
    node_instances->total.resize(instances.size());
    node_instances->available.resize(instances.size());
  }

  for (size_t i = 0; i < instances.size(); i++) {
    node_instances->available[i] += instances[i];
    node_instances->total[i] =
        std::max(node_instances->total[i], node_instances->available[i]);
  }
  UpdateLocalAvailableResourcesFromResourceInstances();
}

bool ClusterResourceScheduler::IsAvailableResourceEmpty(
    const std::string &resource_name) {
  auto it = nodes_.find(local_node_id_);
  if (it == nodes_.end()) {
    RAY_LOG(WARNING) << "Can't find local node:[" << local_node_id_
                     << "] when check local available resource.";
    return true;
  }

  int idx = -1;
  if (resource_name == ray::kCPU_ResourceLabel) {
    idx = (int)CPU;
  } else if (resource_name == ray::kGPU_ResourceLabel) {
    idx = (int)GPU;
  } else if (resource_name == ray::kObjectStoreMemory_ResourceLabel) {
    idx = (int)OBJECT_STORE_MEM;
  } else if (resource_name == ray::kMemory_ResourceLabel) {
    idx = (int)MEM;
  };

  auto local_view = it->second.GetMutableLocalView();
  if (idx != -1) {
    return local_view->predefined_resources[idx].available <= 0;
  }
  string_to_int_map_.Insert(resource_name);
  int64_t resource_id = string_to_int_map_.Get(resource_name);
  auto itr = local_view->custom_resources.find(resource_id);
  if (itr != local_view->custom_resources.end()) {
    return itr->second.available <= 0;
  } else {
    return true;
  }
}

void ClusterResourceScheduler::UpdateResourceCapacity(const std::string &node_id_string,
                                                      const std::string &resource_name,
                                                      double resource_total) {
  int64_t node_id = string_to_int_map_.Get(node_id_string);

  auto it = nodes_.find(node_id);
  if (it == nodes_.end()) {
    NodeResources node_resources;
    node_resources.predefined_resources.resize(PredefinedResources_MAX);
    node_id = string_to_int_map_.Insert(node_id_string);
    it = nodes_.emplace(node_id, node_resources).first;
  }

  int idx = -1;
  if (resource_name == ray::kCPU_ResourceLabel) {
    idx = (int)CPU;
  } else if (resource_name == ray::kGPU_ResourceLabel) {
    idx = (int)GPU;
  } else if (resource_name == ray::kObjectStoreMemory_ResourceLabel) {
    idx = (int)OBJECT_STORE_MEM;
  } else if (resource_name == ray::kMemory_ResourceLabel) {
    idx = (int)MEM;
  };

  auto local_view = it->second.GetMutableLocalView();
  FixedPoint resource_total_fp(resource_total);
  if (idx != -1) {
    auto diff_capacity = resource_total_fp - local_view->predefined_resources[idx].total;
    local_view->predefined_resources[idx].total += diff_capacity;
    local_view->predefined_resources[idx].available += diff_capacity;
    if (local_view->predefined_resources[idx].available < 0) {
      local_view->predefined_resources[idx].available = 0;
    }
    if (local_view->predefined_resources[idx].total < 0) {
      local_view->predefined_resources[idx].total = 0;
    }
  } else {
    string_to_int_map_.Insert(resource_name);
    int64_t resource_id = string_to_int_map_.Get(resource_name);
    auto itr = local_view->custom_resources.find(resource_id);
    if (itr != local_view->custom_resources.end()) {
      auto diff_capacity = resource_total_fp - itr->second.total;
      itr->second.total += diff_capacity;
      itr->second.available += diff_capacity;
      if (itr->second.available < 0) {
        itr->second.available = 0;
      }
      if (itr->second.total < 0) {
        itr->second.total = 0;
      }
    } else {
      ResourceCapacity resource_capacity;
      resource_capacity.total = resource_capacity.available = resource_total_fp;
      local_view->custom_resources.emplace(resource_id, resource_capacity);
    }
  }
}

void ClusterResourceScheduler::DeleteLocalResource(const std::string &resource_name) {
  DeleteResource(string_to_int_map_.Get(local_node_id_), resource_name);
}

void ClusterResourceScheduler::DeleteResource(const std::string &node_id_string,
                                              const std::string &resource_name) {
  int64_t node_id = string_to_int_map_.Get(node_id_string);
  auto it = nodes_.find(node_id);
  if (it == nodes_.end()) {
    return;
  }

  int idx = -1;
  if (resource_name == ray::kCPU_ResourceLabel) {
    idx = (int)CPU;
  } else if (resource_name == ray::kGPU_ResourceLabel) {
    idx = (int)GPU;
  } else if (resource_name == ray::kObjectStoreMemory_ResourceLabel) {
    idx = (int)OBJECT_STORE_MEM;
  } else if (resource_name == ray::kMemory_ResourceLabel) {
    idx = (int)MEM;
  };
  auto local_view = it->second.GetMutableLocalView();
  if (idx != -1) {
    local_view->predefined_resources[idx].available = 0;
    local_view->predefined_resources[idx].total = 0;

    if (node_id == local_node_id_) {
      local_resources_.predefined_resources[idx].total.clear();
      local_resources_.predefined_resources[idx].available.clear();
    }
  } else {
    int64_t resource_id = string_to_int_map_.Get(resource_name);
    auto itr = local_view->custom_resources.find(resource_id);
    if (itr != local_view->custom_resources.end()) {
      string_to_int_map_.Remove(resource_id);
      local_view->custom_resources.erase(itr);
    }

    auto c_itr = local_resources_.custom_resources.find(resource_id);
    if (node_id == local_node_id_ && c_itr != local_resources_.custom_resources.end()) {
      local_resources_.custom_resources[resource_id].total.clear();
      local_resources_.custom_resources[resource_id].available.clear();
      local_resources_.custom_resources.erase(c_itr);
    }
  }
}

std::string ClusterResourceScheduler::DebugString(void) const {
  std::stringstream buffer;
  buffer << "\nLocal id: " << local_node_id_;
  buffer << " Local resources: " << local_resources_.DebugString(string_to_int_map_);
  for (auto &node : nodes_) {
    buffer << "node id: " << node.first;
    buffer << node.second.GetLocalView().DebugString(string_to_int_map_);
  }
  return buffer.str();
}

void ClusterResourceScheduler::InitResourceInstances(
    FixedPoint total, bool unit_instances, ResourceInstanceCapacities *instance_list) {
  if (unit_instances) {
    size_t num_instances = static_cast<size_t>(total.Double());
    instance_list->total.resize(num_instances);
    instance_list->available.resize(num_instances);
    for (size_t i = 0; i < num_instances; i++) {
      instance_list->total[i] = instance_list->available[i] = 1.0;
    };
  } else {
    instance_list->total.resize(1);
    instance_list->available.resize(1);
    instance_list->total[0] = instance_list->available[0] = total;
  }
}

std::string ClusterResourceScheduler::GetLocalResourceViewString() const {
  const auto &node_it = nodes_.find(local_node_id_);
  RAY_CHECK(node_it != nodes_.end());
  return node_it->second.GetLocalView().DictString(string_to_int_map_);
}

void ClusterResourceScheduler::InitLocalResources(const NodeResources &node_resources) {
  local_resources_.predefined_resources.resize(PredefinedResources_MAX);

  for (size_t i = 0; i < PredefinedResources_MAX; i++) {
    if (node_resources.predefined_resources[i].total > 0) {
      InitResourceInstances(
          node_resources.predefined_resources[i].total,
          (UnitInstanceResources.find(i) != UnitInstanceResources.end()),
          &local_resources_.predefined_resources[i]);
    }
  }

  if (node_resources.custom_resources.size() == 0) {
    return;
  }

  for (auto it = node_resources.custom_resources.begin();
       it != node_resources.custom_resources.end(); ++it) {
    if (it->second.total > 0) {
      ResourceInstanceCapacities instance_list;
      InitResourceInstances(it->second.total, false, &instance_list);
      local_resources_.custom_resources.emplace(it->first, instance_list);
    }
  }
}

std::vector<FixedPoint> ClusterResourceScheduler::AddAvailableResourceInstances(
    std::vector<FixedPoint> available, ResourceInstanceCapacities *resource_instances) {
  std::vector<FixedPoint> overflow(available.size(), 0.);
  for (size_t i = 0; i < available.size(); i++) {
    resource_instances->available[i] = resource_instances->available[i] + available[i];
    if (resource_instances->available[i] > resource_instances->total[i]) {
      overflow[i] = (resource_instances->available[i] - resource_instances->total[i]);
      resource_instances->available[i] = resource_instances->total[i];
    }
  }

  return overflow;
}

std::vector<FixedPoint> ClusterResourceScheduler::SubtractAvailableResourceInstances(
    std::vector<FixedPoint> available, ResourceInstanceCapacities *resource_instances,
    bool allow_going_negative) {
  RAY_CHECK(available.size() == resource_instances->available.size());

  std::vector<FixedPoint> underflow(available.size(), 0.);
  for (size_t i = 0; i < available.size(); i++) {
    if (resource_instances->available[i] < 0) {
      if (allow_going_negative) {
        resource_instances->available[i] =
            resource_instances->available[i] - available[i];
      } else {
        underflow[i] = available[i];  // No change in the value in this case.
      }
    } else {
      resource_instances->available[i] = resource_instances->available[i] - available[i];
      if (resource_instances->available[i] < 0 && !allow_going_negative) {
        underflow[i] = -resource_instances->available[i];
        resource_instances->available[i] = 0;
      }
    }
  }
  return underflow;
}

bool ClusterResourceScheduler::AllocateResourceInstances(
    FixedPoint demand, std::vector<FixedPoint> &available,
    std::vector<FixedPoint> *allocation) {
  allocation->resize(available.size());
  FixedPoint remaining_demand = demand;

  if (available.size() == 1) {
    // This resource has just an instance.
    if (available[0] >= remaining_demand) {
      available[0] -= remaining_demand;
      (*allocation)[0] = remaining_demand;
      return true;
    } else {
      // Not enough capacity.
      return false;
    }
  }

  // If resources has multiple instances, each instance has total capacity of 1.
  //
  // If this resource constraint is hard, as long as remaining_demand is greater than 1.,
  // allocate full unit-capacity instances until the remaining_demand becomes fractional.
  // Then try to find the best fit for the fractional remaining_resources. Best fist means
  // allocating the resource instance with the smallest available capacity greater than
  // remaining_demand
  //
  // If resource constraint is soft, allocate as many full unit-capacity resources and
  // then distribute remaining_demand across remaining instances. Note that in case we can
  // overallocate this resource.
  if (remaining_demand >= 1.) {
    for (size_t i = 0; i < available.size(); i++) {
      if (available[i] == 1.) {
        // Allocate a full unit-capacity instance.
        (*allocation)[i] = 1.;
        available[i] = 0;
        remaining_demand -= 1.;
      }
      if (remaining_demand < 1.) {
        break;
      }
    }
  }

  if (remaining_demand >= 1.) {
    // Cannot satisfy a demand greater than one if no unit capacity resource is available.
    return false;
  }

  // Remaining demand is fractional. Find the best fit, if exists.
  if (remaining_demand > 0.) {
    int64_t idx_best_fit = -1;
    FixedPoint available_best_fit = 1.;
    for (size_t i = 0; i < available.size(); i++) {
      if (available[i] >= remaining_demand) {
        if (idx_best_fit == -1 ||
            (available[i] - remaining_demand < available_best_fit)) {
          available_best_fit = available[i] - remaining_demand;
          idx_best_fit = static_cast<int64_t>(i);
        }
      }
    }
    if (idx_best_fit == -1) {
      return false;
    } else {
      (*allocation)[idx_best_fit] = remaining_demand;
      available[idx_best_fit] -= remaining_demand;
    }
  }
  return true;
}

bool ClusterResourceScheduler::AllocateTaskResourceInstances(
    const TaskRequest &task_req, std::shared_ptr<TaskResourceInstances> task_allocation) {
  RAY_CHECK(task_allocation != nullptr);
  if (nodes_.find(local_node_id_) == nodes_.end()) {
    return false;
  }

  task_allocation->predefined_resources.resize(PredefinedResources_MAX);
  for (size_t i = 0; i < PredefinedResources_MAX; i++) {
    if (task_req.predefined_resources[i] > 0) {
      if (!AllocateResourceInstances(task_req.predefined_resources[i],
                                     local_resources_.predefined_resources[i].available,
                                     &task_allocation->predefined_resources[i])) {
        // Allocation failed. Restore node's local resources by freeing the resources
        // of the failed allocation.
        FreeTaskResourceInstances(task_allocation);
        return false;
      }
    }
  }

  for (const auto &task_req_custom_resource : task_req.custom_resources) {
    auto it = local_resources_.custom_resources.find(task_req_custom_resource.first);
    if (it != local_resources_.custom_resources.end()) {
      if (task_req_custom_resource.second > 0) {
        std::vector<FixedPoint> allocation;
        bool success = AllocateResourceInstances(task_req_custom_resource.second,
                                                 it->second.available, &allocation);
        // Even if allocation failed we need to remember partial allocations to correctly
        // free resources.
        task_allocation->custom_resources.emplace(it->first, allocation);
        if (!success) {
          // Allocation failed. Restore node's local resources by freeing the resources
          // of the failed allocation.
          FreeTaskResourceInstances(task_allocation);
          return false;
        }
      }
    } else {
      return false;
    }
  }
  return true;
}

void ClusterResourceScheduler::UpdateLocalAvailableResourcesFromResourceInstances() {
  auto it_local_node = nodes_.find(local_node_id_);
  RAY_CHECK(it_local_node != nodes_.end());

  auto local_view = it_local_node->second.GetMutableLocalView();
  for (size_t i = 0; i < PredefinedResources_MAX; i++) {
    local_view->predefined_resources[i].available = 0;
    for (size_t j = 0; j < local_resources_.predefined_resources[i].available.size();
         j++) {
      local_view->predefined_resources[i].available +=
          local_resources_.predefined_resources[i].available[j];
    }
  }

  for (auto &custom_resource : local_resources_.custom_resources) {
    int64_t resource_name = custom_resource.first;
    auto &instances = custom_resource.second;

    FixedPoint available = std::accumulate(instances.available.begin(),
                                           instances.available.end(), FixedPoint());
    FixedPoint total =
        std::accumulate(instances.total.begin(), instances.total.end(), FixedPoint());

    local_view->custom_resources[resource_name].available = available;
    local_view->custom_resources[resource_name].total = total;
  }
}

void ClusterResourceScheduler::FreeTaskResourceInstances(
    std::shared_ptr<TaskResourceInstances> task_allocation) {
  RAY_CHECK(task_allocation != nullptr);
  for (size_t i = 0; i < PredefinedResources_MAX; i++) {
    AddAvailableResourceInstances(task_allocation->predefined_resources[i],
                                  &local_resources_.predefined_resources[i]);
  }

  for (const auto &task_allocation_custom_resource : task_allocation->custom_resources) {
    auto it =
        local_resources_.custom_resources.find(task_allocation_custom_resource.first);
    if (it != local_resources_.custom_resources.end()) {
      AddAvailableResourceInstances(task_allocation_custom_resource.second, &it->second);
    }
  }
}

std::vector<double> ClusterResourceScheduler::AddCPUResourceInstances(
    std::vector<double> &cpu_instances) {
  std::vector<FixedPoint> cpu_instances_fp =
      VectorDoubleToVectorFixedPoint(cpu_instances);

  if (cpu_instances.size() == 0) {
    return cpu_instances;  // No overflow.
  }
  RAY_CHECK(nodes_.find(local_node_id_) != nodes_.end());

  auto overflow = AddAvailableResourceInstances(
      cpu_instances_fp, &local_resources_.predefined_resources[CPU]);
  UpdateLocalAvailableResourcesFromResourceInstances();

  return VectorFixedPointToVectorDouble(overflow);
}

std::vector<double> ClusterResourceScheduler::SubtractCPUResourceInstances(
    std::vector<double> &cpu_instances, bool allow_going_negative) {
  std::vector<FixedPoint> cpu_instances_fp =
      VectorDoubleToVectorFixedPoint(cpu_instances);

  if (cpu_instances.size() == 0) {
    return cpu_instances;  // No underflow.
  }
  RAY_CHECK(nodes_.find(local_node_id_) != nodes_.end());

  auto underflow = SubtractAvailableResourceInstances(
      cpu_instances_fp, &local_resources_.predefined_resources[CPU],
      allow_going_negative);
  UpdateLocalAvailableResourcesFromResourceInstances();

  return VectorFixedPointToVectorDouble(underflow);
}

std::vector<double> ClusterResourceScheduler::AddGPUResourceInstances(
    std::vector<double> &gpu_instances) {
  std::vector<FixedPoint> gpu_instances_fp =
      VectorDoubleToVectorFixedPoint(gpu_instances);

  if (gpu_instances.size() == 0) {
    return gpu_instances;  // No overflow.
  }
  RAY_CHECK(nodes_.find(local_node_id_) != nodes_.end());

  auto overflow = AddAvailableResourceInstances(
      gpu_instances_fp, &local_resources_.predefined_resources[GPU]);
  UpdateLocalAvailableResourcesFromResourceInstances();

  return VectorFixedPointToVectorDouble(overflow);
}

std::vector<double> ClusterResourceScheduler::SubtractGPUResourceInstances(
    std::vector<double> &gpu_instances) {
  std::vector<FixedPoint> gpu_instances_fp =
      VectorDoubleToVectorFixedPoint(gpu_instances);

  if (gpu_instances.size() == 0) {
    return gpu_instances;  // No underflow.
  }
  RAY_CHECK(nodes_.find(local_node_id_) != nodes_.end());

  auto underflow = SubtractAvailableResourceInstances(
      gpu_instances_fp, &local_resources_.predefined_resources[GPU]);
  UpdateLocalAvailableResourcesFromResourceInstances();

  return VectorFixedPointToVectorDouble(underflow);
}

bool ClusterResourceScheduler::AllocateLocalTaskResources(
    const TaskRequest &task_request,
    std::shared_ptr<TaskResourceInstances> task_allocation) {
  if (AllocateTaskResourceInstances(task_request, task_allocation)) {
    UpdateLocalAvailableResourcesFromResourceInstances();
    return true;
  }
  return false;
}

bool ClusterResourceScheduler::AllocateLocalTaskResources(
    const std::unordered_map<std::string, double> &task_resources,
    std::shared_ptr<TaskResourceInstances> task_allocation) {
  RAY_CHECK(task_allocation != nullptr);
  TaskRequest task_request = ResourceMapToTaskRequest(string_to_int_map_, task_resources);
  return AllocateLocalTaskResources(task_request, task_allocation);
}

std::string ClusterResourceScheduler::GetResourceNameFromIndex(int64_t res_idx) {
  if (res_idx == CPU) {
    return ray::kCPU_ResourceLabel;
  } else if (res_idx == GPU) {
    return ray::kGPU_ResourceLabel;
  } else if (res_idx == OBJECT_STORE_MEM) {
    return ray::kObjectStoreMemory_ResourceLabel;
  } else if (res_idx == MEM) {
    return ray::kMemory_ResourceLabel;
  } else {
    return string_to_int_map_.Get((uint64_t)res_idx);
  }
}

bool ClusterResourceScheduler::AllocateRemoteTaskResources(
    const std::string &node_string,
    const std::unordered_map<std::string, double> &task_resources) {
  TaskRequest task_request = ResourceMapToTaskRequest(string_to_int_map_, task_resources);
  auto node_id = string_to_int_map_.Insert(node_string);
  RAY_CHECK(node_id != local_node_id_);
  return SubtractRemoteNodeAvailableResources(node_id, task_request);
}

void ClusterResourceScheduler::ReleaseWorkerResources(
    std::shared_ptr<TaskResourceInstances> task_allocation) {
  if (task_allocation == nullptr || task_allocation->IsEmpty()) {
    return;
  }
  FreeTaskResourceInstances(task_allocation);
  UpdateLocalAvailableResourcesFromResourceInstances();
}

void ClusterResourceScheduler::UpdateLastResourceUsage(
    std::shared_ptr<SchedulingResources> gcs_resources) {
  NodeResources node_resources = ResourceMapToNodeResources(
      string_to_int_map_, gcs_resources->GetTotalResources().GetResourceMap(),
      gcs_resources->GetAvailableResources().GetResourceMap());
  last_report_resources_.reset(new NodeResources(node_resources));
}

void ClusterResourceScheduler::FillResourceUsage(rpc::ResourcesData &resources_data) {
  NodeResources resources;

  RAY_CHECK(GetNodeResources(local_node_id_, &resources))
      << "Error: Populating heartbeat failed. Please file a bug report: "
         "https://github.com/ray-project/ray/issues/new.";

  // Initialize if last report resources is empty.
  if (!last_report_resources_) {
    NodeResources node_resources =
        ResourceMapToNodeResources(string_to_int_map_, {{}}, {{}});
    last_report_resources_.reset(new NodeResources(node_resources));
  }

  // Reset all local views for remote nodes. This is needed in case tasks that
  // we spilled back to a remote node were not actually scheduled on the
  // node. Then, the remote node's resource availability may not change and
  // so it may not send us another update.
  for (auto &node : nodes_) {
    if (node.first != local_node_id_) {
      node.second.ResetLocalView();
    }
  }

  // Automatically report object store usage.
  // XXX: this MUTATES the resources field, which is needed since we are storing
  // it in last_report_resources_.
  if (get_used_object_store_memory_ != nullptr) {
    auto &capacity = resources.predefined_resources[OBJECT_STORE_MEM];
    double used = get_used_object_store_memory_();
    capacity.available = FixedPoint(capacity.total.Double() - used);
  }

  for (int i = 0; i < PredefinedResources_MAX; i++) {
    const auto &label = ResourceEnumToString((PredefinedResources)i);
    const auto &capacity = resources.predefined_resources[i];
    const auto &last_capacity = last_report_resources_->predefined_resources[i];
    // Note: available may be negative, but only report positive to GCS.
    if (capacity.available != last_capacity.available && capacity.available > 0) {
      resources_data.set_resources_available_changed(true);
      (*resources_data.mutable_resources_available())[label] =
          capacity.available.Double();
    }
    if (capacity.total != last_capacity.total) {
      (*resources_data.mutable_resources_total())[label] = capacity.total.Double();
    }
  }
  for (const auto &it : resources.custom_resources) {
    uint64_t custom_id = it.first;
    const auto &capacity = it.second;
    const auto &last_capacity = last_report_resources_->custom_resources[custom_id];
    const auto &label = string_to_int_map_.Get(custom_id);
    // Note: available may be negative, but only report positive to GCS.
    if (capacity.available != last_capacity.available && capacity.available > 0) {
      resources_data.set_resources_available_changed(true);
      (*resources_data.mutable_resources_available())[label] =
          capacity.available.Double();
    }
    if (capacity.total != last_capacity.total) {
      (*resources_data.mutable_resources_total())[label] = capacity.total.Double();
    }
  }
  if (resources != *last_report_resources_.get()) {
    last_report_resources_.reset(new NodeResources(resources));
  }
}

<<<<<<< HEAD
bool ClusterResourceScheduler::IsLocallySchedulable(
    const std::unordered_map<std::string, double> &shape) {
  auto task_request = ResourceMapToTaskRequest(string_to_int_map_, shape);
  return IsSchedulable(task_request, local_node_id_, GetLocalNodeResources()) == 0;
=======
ray::gcs::NodeResourceInfoAccessor::ResourceMap
ClusterResourceScheduler::GetResourceTotals() const {
  ray::gcs::NodeResourceInfoAccessor::ResourceMap map;
  auto it = nodes_.find(local_node_id_);
  RAY_CHECK(it != nodes_.end());
  const auto &local_resources = it->second.GetLocalView();
  for (size_t i = 0; i < local_resources.predefined_resources.size(); i++) {
    std::string resource_name = ResourceEnumToString(static_cast<PredefinedResources>(i));
    double resource_total = local_resources.predefined_resources[i].total.Double();
    if (resource_total > 0) {
      auto data = std::make_shared<rpc::ResourceTableData>();
      data->set_resource_capacity(resource_total);
      map.emplace(resource_name, std::move(data));
    }
  }

  for (auto entry : local_resources.custom_resources) {
    std::string resource_name = string_to_int_map_.Get(entry.first);
    double resource_total = entry.second.total.Double();
    if (resource_total > 0) {
      auto data = std::make_shared<rpc::ResourceTableData>();
      data->set_resource_capacity(resource_total);
      map.emplace(resource_name, std::move(data));
    }
  }
  return map;
>>>>>>> 4da69174
}

}  // namespace ray<|MERGE_RESOLUTION|>--- conflicted
+++ resolved
@@ -1014,12 +1014,6 @@
   }
 }
 
-<<<<<<< HEAD
-bool ClusterResourceScheduler::IsLocallySchedulable(
-    const std::unordered_map<std::string, double> &shape) {
-  auto task_request = ResourceMapToTaskRequest(string_to_int_map_, shape);
-  return IsSchedulable(task_request, local_node_id_, GetLocalNodeResources()) == 0;
-=======
 ray::gcs::NodeResourceInfoAccessor::ResourceMap
 ClusterResourceScheduler::GetResourceTotals() const {
   ray::gcs::NodeResourceInfoAccessor::ResourceMap map;
@@ -1046,7 +1040,12 @@
     }
   }
   return map;
->>>>>>> 4da69174
+}
+
+bool ClusterResourceScheduler::IsLocallySchedulable(
+    const std::unordered_map<std::string, double> &shape) {
+  auto task_request = ResourceMapToTaskRequest(string_to_int_map_, shape);
+  return IsSchedulable(task_request, local_node_id_, GetLocalNodeResources()) == 0;
 }
 
 }  // namespace ray