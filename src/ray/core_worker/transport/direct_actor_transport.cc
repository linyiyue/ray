// Copyright 2017 The Ray Authors.
//
// Licensed under the Apache License, Version 2.0 (the "License");
// you may not use this file except in compliance with the License.
// You may obtain a copy of the License at
//
//  http://www.apache.org/licenses/LICENSE-2.0
//
// Unless required by applicable law or agreed to in writing, software
// distributed under the License is distributed on an "AS IS" BASIS,
// WITHOUT WARRANTIES OR CONDITIONS OF ANY KIND, either express or implied.
// See the License for the specific language governing permissions and
// limitations under the License.

#include "ray/core_worker/transport/direct_actor_transport.h"

#include <thread>

#include "ray/common/task/task.h"

using ray::rpc::ActorTableData;

namespace ray {
namespace core {

void CoreWorkerDirectActorTaskSubmitter::AddActorQueueIfNotExists(
    const ActorID &actor_id) {
  absl::MutexLock lock(&mu_);
  // No need to check whether the insert was successful, since it is possible
  // for this worker to have multiple references to the same actor.
  client_queues_.emplace(actor_id, ClientQueue());
}

void CoreWorkerDirectActorTaskSubmitter::KillActor(const ActorID &actor_id,
                                                   bool force_kill, bool no_restart) {
  absl::MutexLock lock(&mu_);
  rpc::KillActorRequest request;
  request.set_intended_actor_id(actor_id.Binary());
  request.set_force_kill(force_kill);
  request.set_no_restart(no_restart);

  auto it = client_queues_.find(actor_id);
  // The language frontend can only kill actors that it has a reference to.
  RAY_CHECK(it != client_queues_.end());

  if (!it->second.pending_force_kill) {
    it->second.pending_force_kill = request;
  } else if (force_kill) {
    // Overwrite the previous request to kill the actor if the new request is a
    // force kill.
    it->second.pending_force_kill->set_force_kill(true);
    if (no_restart) {
      // Overwrite the previous request to disable restart if the new request's
      // no_restart flag is set to true.
      it->second.pending_force_kill->set_no_restart(true);
    }
  }

  SendPendingTasks(actor_id);
}

Status CoreWorkerDirectActorTaskSubmitter::SubmitTask(TaskSpecification task_spec) {
  auto task_id = task_spec.TaskId();
  auto actor_id = task_spec.ActorId();
  RAY_LOG(DEBUG) << "Submitting task " << task_id;
  RAY_CHECK(task_spec.IsActorTask());

  bool task_queued = false;
  uint64_t send_pos = 0;
  {
    absl::MutexLock lock(&mu_);
    auto queue = client_queues_.find(actor_id);
    RAY_CHECK(queue != client_queues_.end());
    if (queue->second.state != rpc::ActorTableData::DEAD) {
      // We must fix the send order prior to resolving dependencies, which may
      // complete out of order. This ensures that we will not deadlock due to
      // backpressure. The receiving actor will execute the tasks according to
      // this sequence number.
      send_pos = task_spec.ActorCounter();
      auto inserted =
          queue->second.requests.emplace(send_pos, std::make_pair(task_spec, false));
      RAY_CHECK(inserted.second);
      task_queued = true;
    }
  }

  if (task_queued) {
    // We must release the lock before resolving the task dependencies since
    // the callback may get called in the same call stack.
    resolver_.ResolveDependencies(task_spec, [this, send_pos, actor_id](Status status) {
      absl::MutexLock lock(&mu_);
      auto queue = client_queues_.find(actor_id);
      RAY_CHECK(queue != client_queues_.end());
      auto it = queue->second.requests.find(send_pos);
      // Only dispatch tasks if the submitted task is still queued. The task
      // may have been dequeued if the actor has since failed.
      if (it != queue->second.requests.end()) {
        if (status.ok()) {
          it->second.second = true;
          SendPendingTasks(actor_id);
        } else {
          auto task_id = it->second.first.TaskId();
          queue->second.requests.erase(it);
          task_finisher_.PendingTaskFailed(
              task_id, rpc::ErrorType::DEPENDENCY_RESOLUTION_FAILED, &status);
        }
      }
    });
  } else {
    // Do not hold the lock while calling into task_finisher_.
    task_finisher_.MarkTaskCanceled(task_id);
    std::shared_ptr<rpc::RayException> creation_task_exception = nullptr;
    {
      absl::MutexLock lock(&mu_);
      auto queue = client_queues_.find(task_spec.ActorId());
      creation_task_exception = queue->second.creation_task_exception;
    }
    auto status = Status::IOError("cancelling task of dead actor");
    // No need to increment the number of completed tasks since the actor is
    // dead.
    RAY_UNUSED(!task_finisher_.PendingTaskFailed(task_id, rpc::ErrorType::ACTOR_DIED,
                                                 &status, creation_task_exception));
  }

  // If the task submission subsequently fails, then the client will receive
  // the error in a callback.
  return Status::OK();
}

void CoreWorkerDirectActorTaskSubmitter::DisconnectRpcClient(ClientQueue &queue) {
  queue.rpc_client = nullptr;
  core_worker_client_pool_.Disconnect(WorkerID::FromBinary(queue.worker_id));
  queue.worker_id.clear();
  queue.pending_force_kill.reset();
}

void CoreWorkerDirectActorTaskSubmitter::ConnectActor(const ActorID &actor_id,
                                                      const rpc::Address &address,
                                                      int64_t num_restarts) {
  RAY_LOG(DEBUG) << "Connecting to actor " << actor_id << " at worker "
                 << WorkerID::FromBinary(address.worker_id());
  absl::MutexLock lock(&mu_);

  auto queue = client_queues_.find(actor_id);
  RAY_CHECK(queue != client_queues_.end());
  if (num_restarts < queue->second.num_restarts) {
    // This message is about an old version of the actor and the actor has
    // already restarted since then. Skip the connection.
    RAY_LOG(INFO) << "Skip actor connection that has already been restarted, actor_id="
                  << actor_id;
    return;
  }

  if (queue->second.rpc_client &&
      queue->second.rpc_client->Addr().ip_address() == address.ip_address() &&
      queue->second.rpc_client->Addr().port() == address.port()) {
    RAY_LOG(DEBUG) << "Skip actor that has already been connected, actor_id=" << actor_id;
    return;
  }

  if (queue->second.state == rpc::ActorTableData::DEAD) {
    // This message is about an old version of the actor and the actor has
    // already died since then. Skip the connection.
    return;
  }

  queue->second.num_restarts = num_restarts;
  if (queue->second.rpc_client) {
    // Clear the client to the old version of the actor.
    DisconnectRpcClient(queue->second);
  }

  queue->second.state = rpc::ActorTableData::ALIVE;
  // Update the mapping so new RPCs go out with the right intended worker id.
  queue->second.worker_id = address.worker_id();
  // Create a new connection to the actor.
  queue->second.rpc_client = core_worker_client_pool_.GetOrConnect(address);
  // TODO(swang): This assumes that all replies from the previous incarnation
  // of the actor have been received. Fix this by setting an epoch for each
  // actor task, so we can ignore completed tasks from old epochs.
  RAY_LOG(DEBUG) << "Resetting caller starts at for actor " << actor_id << " from "
                 << queue->second.caller_starts_at << " to "
                 << queue->second.next_task_reply_position;
  queue->second.caller_starts_at = queue->second.next_task_reply_position;

  RAY_LOG(INFO) << "Connecting to actor " << actor_id << " at worker "
                << WorkerID::FromBinary(address.worker_id());
  ResendOutOfOrderTasks(actor_id);
  SendPendingTasks(actor_id);
}

void CoreWorkerDirectActorTaskSubmitter::DisconnectActor(
    const ActorID &actor_id, int64_t num_restarts, bool dead,
    const std::shared_ptr<rpc::RayException> &creation_task_exception) {
  RAY_LOG(DEBUG) << "Disconnecting from actor " << actor_id;
  absl::MutexLock lock(&mu_);
  auto queue = client_queues_.find(actor_id);
  RAY_CHECK(queue != client_queues_.end());
  if (num_restarts <= queue->second.num_restarts && !dead) {
    // This message is about an old version of the actor that has already been
    // restarted successfully. Skip the message handling.
    RAY_LOG(INFO) << "Skip actor disconnection that has already been restarted, actor_id="
                  << actor_id;
    return;
  }

  // The actor failed, so erase the client for now. Either the actor is
  // permanently dead or the new client will be inserted once the actor is
  // restarted.
  DisconnectRpcClient(queue->second);

  if (dead) {
    queue->second.state = rpc::ActorTableData::DEAD;
    queue->second.creation_task_exception = creation_task_exception;
    // If there are pending requests, treat the pending tasks as failed.
    RAY_LOG(INFO) << "Failing pending tasks for actor " << actor_id
                  << " because the actor is already dead.";
    auto &requests = queue->second.requests;
    auto head = requests.begin();

    auto status = Status::IOError("cancelling all pending tasks of dead actor");
    while (head != requests.end()) {
      const auto &task_spec = head->second.first;
      task_finisher_.MarkTaskCanceled(task_spec.TaskId());
      // No need to increment the number of completed tasks since the actor is
      // dead.
      RAY_UNUSED(!task_finisher_.PendingTaskFailed(task_spec.TaskId(),
                                                   rpc::ErrorType::ACTOR_DIED, &status,
                                                   creation_task_exception));
      head = requests.erase(head);
    }

    auto &wait_for_death_info_tasks = queue->second.wait_for_death_info_tasks;

    RAY_LOG(INFO) << "Failing tasks waiting for death info, size="
                  << wait_for_death_info_tasks.size() << ", actor_id=" << actor_id;
    for (auto &net_err_task : wait_for_death_info_tasks) {
<<<<<<< HEAD
      RAY_UNUSED(task_finisher_.MarkPendingTaskFailed(
          net_err_task.second.TaskId(), net_err_task.second, rpc::ErrorType::ACTOR_DIED,
          creation_task_exception));
=======
      RAY_UNUSED(task_finisher_->MarkPendingTaskFailed(
          net_err_task.second, rpc::ErrorType::ACTOR_DIED, creation_task_exception));
>>>>>>> 6479a5fc
    }

    // No need to clean up tasks that have been sent and are waiting for
    // replies. They will be treated as failed once the connection dies.
    // We retain the sequencing information so that we can properly fail
    // any tasks submitted after the actor death.
  } else if (queue->second.state != rpc::ActorTableData::DEAD) {
    // Only update the actor's state if it is not permanently dead. The actor
    // will eventually get restarted or marked as permanently dead.
    queue->second.state = rpc::ActorTableData::RESTARTING;
    queue->second.num_restarts = num_restarts;
  }
}

void CoreWorkerDirectActorTaskSubmitter::CheckTimeoutTasks() {
  absl::MutexLock lock(&mu_);
  for (auto &queue_pair : client_queues_) {
    auto &queue = queue_pair.second;
    auto deque_itr = queue.wait_for_death_info_tasks.begin();
    while (deque_itr != queue.wait_for_death_info_tasks.end() &&
           /*timeout timestamp*/ deque_itr->first < current_time_ms()) {
      auto task_spec = deque_itr->second;
<<<<<<< HEAD
      task_finisher_.MarkPendingTaskFailed(task_spec.TaskId(), task_spec,
                                           rpc::ErrorType::ACTOR_DIED);
=======
      task_finisher_->MarkPendingTaskFailed(task_spec, rpc::ErrorType::ACTOR_DIED);
>>>>>>> 6479a5fc
      deque_itr = queue.wait_for_death_info_tasks.erase(deque_itr);
    }
  }
}

void CoreWorkerDirectActorTaskSubmitter::SendPendingTasks(const ActorID &actor_id) {
  auto it = client_queues_.find(actor_id);
  RAY_CHECK(it != client_queues_.end());
  if (!it->second.rpc_client) {
    return;
  }
  auto &client_queue = it->second;

  // Check if there is a pending force kill. If there is, send it and disconnect the
  // client.
  if (client_queue.pending_force_kill) {
    RAY_LOG(INFO) << "Sending KillActor request to actor " << actor_id;
    // It's okay if this fails because this means the worker is already dead.
    client_queue.rpc_client->KillActor(*client_queue.pending_force_kill, nullptr);
    client_queue.pending_force_kill.reset();
  }

  // Submit all pending requests.
  auto &requests = client_queue.requests;
  auto head = requests.begin();
  while (head != requests.end() &&
         (/*seqno*/ head->first <= client_queue.next_send_position) &&
         (/*dependencies_resolved*/ head->second.second)) {
    // If the task has been sent before, skip the other tasks in the send
    // queue.
    bool skip_queue = head->first < client_queue.next_send_position;
    auto task_spec = std::move(head->second.first);
    head = requests.erase(head);

    RAY_CHECK(!client_queue.worker_id.empty());
    PushActorTask(client_queue, task_spec, skip_queue);
    client_queue.next_send_position++;
  }
}

void CoreWorkerDirectActorTaskSubmitter::ResendOutOfOrderTasks(const ActorID &actor_id) {
  auto it = client_queues_.find(actor_id);
  RAY_CHECK(it != client_queues_.end());
  if (!it->second.rpc_client) {
    return;
  }
  auto &client_queue = it->second;
  RAY_CHECK(!client_queue.worker_id.empty());

  for (const auto &completed_task : client_queue.out_of_order_completed_tasks) {
    // Making a copy here because we are flipping a flag and the original value is
    // const.
    auto task_spec = completed_task.second;
    task_spec.GetMutableMessage().set_skip_execution(true);
    PushActorTask(client_queue, task_spec, /*skip_queue=*/true);
  }
  client_queue.out_of_order_completed_tasks.clear();
}

void CoreWorkerDirectActorTaskSubmitter::PushActorTask(const ClientQueue &queue,
                                                       const TaskSpecification &task_spec,
                                                       bool skip_queue) {
  auto request = std::make_unique<rpc::PushTaskRequest>();
  // NOTE(swang): CopyFrom is needed because if we use Swap here and the task
  // fails, then the task data will be gone when the TaskManager attempts to
  // access the task.
  request->mutable_task_spec()->CopyFrom(task_spec.GetMessage());

  request->set_intended_worker_id(queue.worker_id);
  RAY_CHECK(task_spec.ActorCounter() >= queue.caller_starts_at)
      << "actor counter " << task_spec.ActorCounter() << " " << queue.caller_starts_at;
  request->set_sequence_number(task_spec.ActorCounter() - queue.caller_starts_at);

  const auto task_id = task_spec.TaskId();
  const auto actor_id = task_spec.ActorId();
  const auto actor_counter = task_spec.ActorCounter();
  const auto task_skipped = task_spec.GetMessage().skip_execution();
  const auto num_queued =
      request->sequence_number() - queue.rpc_client->ClientProcessedUpToSeqno();
  RAY_LOG(DEBUG) << "Pushing task " << task_id << " to actor " << actor_id
                 << " actor counter " << actor_counter << " seq no "
                 << request->sequence_number() << " num queued " << num_queued;
  if (num_queued >= next_queueing_warn_threshold_) {
    // TODO(ekl) add more debug info about the actor name, etc.
    warn_excess_queueing_(actor_id, num_queued);
    next_queueing_warn_threshold_ *= 2;
  }

  rpc::Address addr(queue.rpc_client->Addr());
  queue.rpc_client->PushActorTask(
      std::move(request), skip_queue,
      [this, addr, task_id, actor_id, actor_counter, task_spec, task_skipped](
          Status status, const rpc::PushTaskReply &reply) {
        bool increment_completed_tasks = true;

        if (task_skipped) {
          // NOTE(simon):Increment the task counter regardless of the status because the
          // reply for a previously completed task. We are not calling CompletePendingTask
          // because the tasks are pushed directly to the actor, not placed on any queues
          // in task_finisher_.
        } else if (status.ok()) {
          task_finisher_.CompletePendingTask(task_id, reply, addr);
        } else {
          // push task failed due to network error. For example, actor is dead
          // and no process response for the push task.
          absl::MutexLock lock(&mu_);
          auto queue_pair = client_queues_.find(actor_id);
          RAY_CHECK(queue_pair != client_queues_.end());
          auto &queue = queue_pair->second;

          bool immediately_mark_object_fail = (queue.state == rpc::ActorTableData::DEAD);
          bool will_retry = task_finisher_.PendingTaskFailed(
              task_id, rpc::ErrorType::ACTOR_DIED, &status, queue.creation_task_exception,
              immediately_mark_object_fail);
          if (will_retry) {
            increment_completed_tasks = false;
          } else if (!immediately_mark_object_fail) {
            // put it to wait_for_death_info_tasks and wait for Death info
            int64_t death_info_timeout_ts =
                current_time_ms() +
                RayConfig::instance().timeout_ms_task_wait_for_death_info();
            queue.wait_for_death_info_tasks.emplace_back(death_info_timeout_ts,
                                                         task_spec);
            RAY_LOG(INFO)
                << "PushActorTask failed because of network error, this task "
                   "will be stashed away and waiting for Death info from GCS, task_id="
                << task_spec.TaskId()
                << ", wait queue size=" << queue.wait_for_death_info_tasks.size();
          }
        }

        if (increment_completed_tasks) {
          absl::MutexLock lock(&mu_);
          auto queue_pair = client_queues_.find(actor_id);
          RAY_CHECK(queue_pair != client_queues_.end());
          auto &queue = queue_pair->second;

          // Try to increment queue.next_task_reply_position consecutively until we
          // cannot. In the case of tasks not received in order, the following block
          // ensure queue.next_task_reply_position are incremented to the max possible
          // value.
          queue.out_of_order_completed_tasks.insert({actor_counter, task_spec});
          auto min_completed_task = queue.out_of_order_completed_tasks.begin();
          while (min_completed_task != queue.out_of_order_completed_tasks.end()) {
            if (min_completed_task->first == queue.next_task_reply_position) {
              queue.next_task_reply_position++;
              // increment the iterator and erase the old value
              queue.out_of_order_completed_tasks.erase(min_completed_task++);
            } else {
              break;
            }
          }

          RAY_LOG(DEBUG) << "Got PushTaskReply for actor " << actor_id
                         << " with actor_counter " << actor_counter
                         << " new queue.next_task_reply_position is "
                         << queue.next_task_reply_position
                         << " and size of out_of_order_tasks set is "
                         << queue.out_of_order_completed_tasks.size();
        }
      });
}

bool CoreWorkerDirectActorTaskSubmitter::IsActorAlive(const ActorID &actor_id) const {
  absl::MutexLock lock(&mu_);

  auto iter = client_queues_.find(actor_id);
  return (iter != client_queues_.end() && iter->second.rpc_client);
}

void CoreWorkerDirectTaskReceiver::Init(
    std::shared_ptr<rpc::CoreWorkerClientPool> client_pool, rpc::Address rpc_address,
    std::shared_ptr<DependencyWaiter> dependency_waiter) {
  waiter_ = std::move(dependency_waiter);
  rpc_address_ = rpc_address;
  client_pool_ = client_pool;
}

void CoreWorkerDirectTaskReceiver::HandleTask(
    const rpc::PushTaskRequest &request, rpc::PushTaskReply *reply,
    rpc::SendReplyCallback send_reply_callback) {
  RAY_CHECK(waiter_ != nullptr) << "Must call init() prior to use";
  // Use `mutable_task_spec()` here as `task_spec()` returns a const reference
  // which doesn't work with std::move.
  TaskSpecification task_spec(
      std::move(*(const_cast<rpc::PushTaskRequest &>(request).mutable_task_spec())));

  // If GCS server is restarted after sending an actor creation task to this core worker,
  // the restarted GCS server will send the same actor creation task to the core worker
  // again. We just need to ignore it and reply ok.
  if (task_spec.IsActorCreationTask() &&
      worker_context_.GetCurrentActorID() == task_spec.ActorCreationId()) {
    send_reply_callback(Status::OK(), nullptr, nullptr);
    RAY_LOG(INFO) << "Ignoring duplicate actor creation task for actor "
                  << task_spec.ActorCreationId()
                  << ". This is likely due to a GCS server restart.";
    return;
  }

  if (task_spec.IsActorCreationTask()) {
    SetMaxActorConcurrency(task_spec.IsAsyncioActor(), task_spec.MaxActorConcurrency());
  }

  // Only assign resources for non-actor tasks. Actor tasks inherit the resources
  // assigned at initial actor creation time.
  std::shared_ptr<ResourceMappingType> resource_ids;
  if (!task_spec.IsActorTask()) {
    resource_ids.reset(new ResourceMappingType());
    for (const auto &mapping : request.resource_mapping()) {
      std::vector<std::pair<int64_t, double>> rids;
      for (const auto &ids : mapping.resource_ids()) {
        rids.push_back(std::make_pair(ids.index(), ids.quantity()));
      }
      (*resource_ids)[mapping.name()] = rids;
    }
  }

  auto accept_callback = [this, reply, task_spec,
                          resource_ids](rpc::SendReplyCallback send_reply_callback) {
    if (task_spec.GetMessage().skip_execution()) {
      send_reply_callback(Status::OK(), nullptr, nullptr);
      return;
    }

    auto num_returns = task_spec.NumReturns();
    if (task_spec.IsActorCreationTask() || task_spec.IsActorTask()) {
      // Decrease to account for the dummy object id.
      num_returns--;
    }
    RAY_CHECK(num_returns >= 0);

    std::vector<std::shared_ptr<RayObject>> return_objects;
    bool is_application_level_error = false;
    auto status =
        task_handler_(task_spec, resource_ids, &return_objects,
                      reply->mutable_borrowed_refs(), &is_application_level_error);
    reply->set_is_application_level_error(is_application_level_error);

    bool objects_valid = return_objects.size() == num_returns;
    if (objects_valid) {
      for (size_t i = 0; i < return_objects.size(); i++) {
        auto return_object = reply->add_return_objects();
        ObjectID id = ObjectID::FromIndex(task_spec.TaskId(), /*index=*/i + 1);
        return_object->set_object_id(id.Binary());

        // The object is nullptr if it already existed in the object store.
        const auto &result = return_objects[i];
        return_object->set_size(result->GetSize());
        if (result->GetData() != nullptr && result->GetData()->IsPlasmaBuffer()) {
          return_object->set_in_plasma(true);
        } else {
          if (result->GetData() != nullptr) {
            return_object->set_data(result->GetData()->Data(), result->GetData()->Size());
          }
          if (result->GetMetadata() != nullptr) {
            return_object->set_metadata(result->GetMetadata()->Data(),
                                        result->GetMetadata()->Size());
          }
        }
        for (const auto &nested_ref : result->GetNestedRefs()) {
          return_object->add_nested_inlined_refs()->CopyFrom(nested_ref);
        }
      }
      if (task_spec.IsActorCreationTask()) {
        /// The default max concurrency for creating PoolManager should
        /// be 0 if this is an asyncio actor.
        const int default_max_concurrency =
            task_spec.IsAsyncioActor() ? 0 : task_spec.MaxActorConcurrency();
        pool_manager_ = std::make_shared<PoolManager>(task_spec.ConcurrencyGroups(),
                                                      default_max_concurrency);
        RAY_LOG(INFO) << "Actor creation task finished, task_id: " << task_spec.TaskId()
                      << ", actor_id: " << task_spec.ActorCreationId();
        // Tell raylet that an actor creation task has finished execution, so that
        // raylet can publish actor creation event to GCS, and mark this worker as
        // actor, thus if this worker dies later raylet will restart the actor.
        RAY_CHECK_OK(task_done_());
      }
    }
    if (status.ShouldExitWorker()) {
      // Don't allow the worker to be reused, even though the reply status is OK.
      // The worker will be shutting down shortly.
      reply->set_worker_exiting(true);
      if (objects_valid) {
        // This happens when max_calls is hit. We still need to return the objects.
        send_reply_callback(Status::OK(), nullptr, nullptr);
      } else {
        send_reply_callback(status, nullptr, nullptr);
      }
    } else {
      RAY_CHECK(objects_valid) << return_objects.size() << "  " << num_returns;
      send_reply_callback(status, nullptr, nullptr);
    }
  };

  auto reject_callback = [](rpc::SendReplyCallback send_reply_callback) {
    send_reply_callback(Status::Invalid("client cancelled stale rpc"), nullptr, nullptr);
  };

  auto steal_callback = [this, task_spec,
                         reply](rpc::SendReplyCallback send_reply_callback) {
    RAY_LOG(DEBUG) << "Task " << task_spec.TaskId() << " was stolen from "
                   << worker_context_.GetWorkerID()
                   << "'s non_actor_task_queue_! Setting reply->set_task_stolen(true)!";
    reply->set_task_stolen(true);
    send_reply_callback(Status::OK(), nullptr, nullptr);
  };

  auto dependencies = task_spec.GetDependencies(false);

  if (task_spec.IsActorTask()) {
    auto it = actor_scheduling_queues_.find(task_spec.CallerWorkerId());
    if (it == actor_scheduling_queues_.end()) {
      auto result = actor_scheduling_queues_.emplace(
          task_spec.CallerWorkerId(),
          std::unique_ptr<SchedulingQueue>(
              new ActorSchedulingQueue(task_main_io_service_, *waiter_, pool_manager_,
                                       is_asyncio_, fiber_max_concurrency_)));
      it = result.first;
    }

    it->second->Add(request.sequence_number(), request.client_processed_up_to(),
                    std::move(accept_callback), std::move(reject_callback),
                    std::move(send_reply_callback), task_spec.ConcurrencyGroupName(),
                    task_spec.FunctionDescriptor(), nullptr, task_spec.TaskId(),
                    dependencies);
  } else {
    // Add the normal task's callbacks to the non-actor scheduling queue.
    normal_scheduling_queue_->Add(
        request.sequence_number(), request.client_processed_up_to(),
        std::move(accept_callback), std::move(reject_callback),
        std::move(send_reply_callback), "", task_spec.FunctionDescriptor(),
        std::move(steal_callback), task_spec.TaskId(), dependencies);
  }
}

void CoreWorkerDirectTaskReceiver::RunNormalTasksFromQueue() {
  // If the scheduling queue is empty, return.
  if (normal_scheduling_queue_->TaskQueueEmpty()) {
    return;
  }

  // Execute as many tasks as there are in the queue, in sequential order.
  normal_scheduling_queue_->ScheduleRequests();
}

void CoreWorkerDirectTaskReceiver::HandleStealTasks(
    const rpc::StealTasksRequest &request, rpc::StealTasksReply *reply,
    rpc::SendReplyCallback send_reply_callback) {
  size_t n_tasks_stolen = normal_scheduling_queue_->Steal(reply);
  RAY_LOG(DEBUG) << "Number of tasks stolen is " << n_tasks_stolen;

  // send reply back
  send_reply_callback(Status::OK(), nullptr, nullptr);
}

bool CoreWorkerDirectTaskReceiver::CancelQueuedNormalTask(TaskID task_id) {
  // Look up the task to be canceled in the queue of normal tasks. If it is found and
  // removed successfully, return true.
  return normal_scheduling_queue_->CancelTaskIfFound(task_id);
}

/// Note that this method is only used for asyncio actor.
void CoreWorkerDirectTaskReceiver::SetMaxActorConcurrency(bool is_asyncio,
                                                          int fiber_max_concurrency) {
  RAY_CHECK(fiber_max_concurrency_ == 0)
      << "SetMaxActorConcurrency should only be called at most once.";
  is_asyncio_ = is_asyncio;
  fiber_max_concurrency_ = fiber_max_concurrency;
}

}  // namespace core
}  // namespace ray<|MERGE_RESOLUTION|>--- conflicted
+++ resolved
@@ -235,14 +235,8 @@
     RAY_LOG(INFO) << "Failing tasks waiting for death info, size="
                   << wait_for_death_info_tasks.size() << ", actor_id=" << actor_id;
     for (auto &net_err_task : wait_for_death_info_tasks) {
-<<<<<<< HEAD
-      RAY_UNUSED(task_finisher_.MarkPendingTaskFailed(
-          net_err_task.second.TaskId(), net_err_task.second, rpc::ErrorType::ACTOR_DIED,
-          creation_task_exception));
-=======
       RAY_UNUSED(task_finisher_->MarkPendingTaskFailed(
           net_err_task.second, rpc::ErrorType::ACTOR_DIED, creation_task_exception));
->>>>>>> 6479a5fc
     }
 
     // No need to clean up tasks that have been sent and are waiting for
@@ -265,12 +259,7 @@
     while (deque_itr != queue.wait_for_death_info_tasks.end() &&
            /*timeout timestamp*/ deque_itr->first < current_time_ms()) {
       auto task_spec = deque_itr->second;
-<<<<<<< HEAD
-      task_finisher_.MarkPendingTaskFailed(task_spec.TaskId(), task_spec,
-                                           rpc::ErrorType::ACTOR_DIED);
-=======
       task_finisher_->MarkPendingTaskFailed(task_spec, rpc::ErrorType::ACTOR_DIED);
->>>>>>> 6479a5fc
       deque_itr = queue.wait_for_death_info_tasks.erase(deque_itr);
     }
   }
