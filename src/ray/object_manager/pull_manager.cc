--- conflicted
+++ resolved
@@ -583,7 +583,6 @@
   return bundle_it->second.num_object_sizes_missing > 0;
 }
 
-<<<<<<< HEAD
 bool PullManager::QueueAtCapacity(const Queue &bundles, uint64_t highest_req_id_being_pulled) const {
   auto last_request_it = bundles.find(highest_req_id_being_pulled);
   if (last_request_it == bundles.end()) {
@@ -602,7 +601,8 @@
 
 bool PullManager::AtCapacity() const {
   return QueueAtCapacity(worker_request_bundles_, highest_worker_req_id_being_pulled_) || QueueAtCapacity(task_argument_bundles_, highest_task_req_id_being_pulled_);
-=======
+}
+
 std::string PullManager::BundleInfo(const Queue &bundles) const {
   auto it = bundles.begin();
   if (it == bundles.end()) {
@@ -612,7 +612,6 @@
   std::stringstream result;
   result << bundle.num_bytes_needed << " bytes, " << bundle.objects.size() << " objects";
   return result.str();
->>>>>>> b986938f
 }
 
 std::string PullManager::DebugString() const {
