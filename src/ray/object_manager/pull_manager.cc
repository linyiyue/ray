--- conflicted
+++ resolved
@@ -109,29 +109,9 @@
     return false;
   }
 
-<<<<<<< HEAD
-  RAY_LOG(INFO) << "Activating request " << next_request_it->first
-                << " num bytes being pulled: " << num_bytes_being_pulled_
-                << " num bytes available: " << num_bytes_available_;
-  // Activate the pull bundle request.
-  for (const auto &ref : next_request_it->second.objects) {
-    absl::MutexLock lock(&active_objects_mu_);
-    auto obj_id = ObjectRefToId(ref);
-    bool start_pull = active_object_pull_requests_.count(obj_id) == 0;
-    active_object_pull_requests_[obj_id].insert(next_request_it->first);
-    if (start_pull) {
-      RAY_LOG(INFO) << "Activating pull for object " << obj_id;
-      // This is the first bundle request in the queue to require this object.
-      // Add the size to the number of bytes being pulled.
-      auto it = object_pull_requests_.find(obj_id);
-      RAY_CHECK(it != object_pull_requests_.end());
-      num_bytes_being_pulled_ += it->second.object_size;
-      objects_to_pull->push_back(obj_id);
-=======
   // Activate the pull bundle request if possible.
   {
     absl::MutexLock lock(&active_objects_mu_);
->>>>>>> 9b17c35b
 
     // First calculate the bytes we need.
     int64_t bytes_to_pull = 0;
@@ -152,7 +132,7 @@
     // Quota check.
     if (respect_quota && num_active_bundles_ >= min_active_pulls_ &&
         bytes_to_pull > RemainingQuota()) {
-      RAY_LOG(ERROR) << "Bundle would exceed quota: "
+      RAY_LOG(DEBUG) << "Bundle would exceed quota: "
                      << "num_bytes_being_pulled(" << num_bytes_being_pulled_
                      << ") + "
                         "bytes_to_pull("
@@ -228,15 +208,6 @@
   num_active_bundles_ -= 1;
 }
 
-<<<<<<< HEAD
-void PullManager::DeactivateUntilWithinQuota(
-    const std::string &debug_name, Queue &bundles, uint64_t *highest_id_for_bundle,
-    std::unordered_set<ObjectID> *object_ids_to_cancel) {
-  while (num_bytes_being_pulled_ > num_bytes_available_ && *highest_id_for_bundle != 0) {
-    RAY_LOG(INFO) << "Deactivating " << debug_name << " " << *highest_id_for_bundle
-                  << " num bytes being pulled: " << num_bytes_being_pulled_
-                  << " num bytes available: " << num_bytes_available_;
-=======
 void PullManager::DeactivateUntilMarginAvailable(
     const std::string &debug_name, Queue &bundles, int retain_min, int64_t quota_margin,
     uint64_t *highest_id_for_bundle, std::unordered_set<ObjectID> *object_ids_to_cancel) {
@@ -247,12 +218,10 @@
     RAY_LOG(DEBUG) << "Deactivating " << debug_name << " " << *highest_id_for_bundle
                    << " num bytes being pulled: " << num_bytes_being_pulled_
                    << " num bytes available: " << num_bytes_available_;
->>>>>>> 9b17c35b
     const auto last_request_it = bundles.find(*highest_id_for_bundle);
     RAY_CHECK(last_request_it != bundles.end());
     DeactivatePullBundleRequest(bundles, last_request_it, highest_id_for_bundle,
                                 object_ids_to_cancel);
-    at_capacity_ = true;
   }
 }
 
@@ -269,8 +238,10 @@
     RAY_LOG(INFO) << "Updating pulls based on available memory: " << num_bytes_available;
   }
   num_bytes_available_ = num_bytes_available;
-  // Assume that initially we have enough capacity for all pulls.
-  at_capacity_ = false;
+  // Assume that initially we have enough capacity for all
+  // pulls. This will get set to true if there is at least one
+  // bundle request that we cannot activate due to lack of
+  // space.
 
   std::vector<ObjectID> objects_to_pull;
   std::unordered_set<ObjectID> object_ids_to_cancel;
@@ -333,18 +304,10 @@
   // It should always be possible to stay under the available memory by
   // canceling all requests.
   if (!RayConfig::instance().plasma_unlimited()) {
-<<<<<<< HEAD
-    DeactivateUntilWithinQuota("get request", get_request_bundles_,
-                               &highest_get_req_id_being_pulled_, &object_ids_to_cancel);
-    RAY_CHECK(num_bytes_being_pulled_ <= num_bytes_available_);
-  } else if (num_bytes_being_pulled_ > num_bytes_available_) {
-    at_capacity_ = true;
-=======
     DeactivateUntilMarginAvailable("get request", get_request_bundles_, min_active_pulls_,
                                    /*quota_margin=*/0L, &highest_get_req_id_being_pulled_,
                                    &object_ids_to_cancel);
     RAY_CHECK(!OverQuota() || num_active_bundles_ <= min_active_pulls_) << DebugString();
->>>>>>> 9b17c35b
   }
 
   // Call the cancellation callbacks outside of the lock.
@@ -707,14 +670,13 @@
   return bundle_it->second.num_object_sizes_missing > 0;
 }
 
-<<<<<<< HEAD
-bool PullManager::AtCapacity() const { return at_capacity_; }
-
-std::string PullManager::BundleInfo(const Queue &bundles) const {
-=======
+bool PullManager::HasPullsQueued() const {
+  absl::MutexLock lock(&active_objects_mu_);
+  return active_object_pull_requests_.size() != object_pull_requests_.size();
+}
+
 std::string PullManager::BundleInfo(const Queue &bundles,
                                     uint64_t highest_id_being_pulled) const {
->>>>>>> 9b17c35b
   auto it = bundles.begin();
   if (it == bundles.end()) {
     return "N/A";
