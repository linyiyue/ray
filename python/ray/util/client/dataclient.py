--- conflicted
+++ resolved
@@ -6,12 +6,8 @@
 import threading
 import grpc
 
-<<<<<<< HEAD
 from collections import OrderedDict
-from typing import Any, Callable, Dict, Optional
-=======
 from typing import Any, Callable, Dict, Optional, Union
->>>>>>> a3f399ef
 
 import ray.core.generated.ray_client_pb2 as ray_client_pb2
 import ray.core.generated.ray_client_pb2_grpc as ray_client_pb2_grpc
@@ -19,16 +15,8 @@
 
 logger = logging.getLogger(__name__)
 
-<<<<<<< HEAD
-ResponseCallable = Callable[[ray_client_pb2.DataResponse], None]
-=======
-# The maximum field value for request_id -- which is also the maximum
-# number of simultaneous in-flight requests.
-INT32_MAX = (2**31) - 1
-
 ResponseCallable = Callable[[Union[ray_client_pb2.DataResponse, Exception]],
                             None]
->>>>>>> a3f399ef
 
 
 class DataClient:
@@ -40,21 +28,14 @@
             client_id: the generated ID representing this client
             metadata: metadata to pass to gRPC requests
         """
-<<<<<<< HEAD
         self.client_worker = client_worker
-        self.request_queue = queue.Queue()
-=======
-        self.channel = channel
         self._client_id = client_id
         self._metadata = metadata
->>>>>>> a3f399ef
         self.data_thread = self._start_datathread()
 
-<<<<<<< HEAD
         # Track outstanding requests to resend in case of disconnection
         self.outstanding_requests: Dict[int, Any] = OrderedDict()
 
-=======
         # Serialize access to all mutable internal states: self.request_queue,
         # self.ready_data, self.asyncio_waiting_data,
         # self._in_shutdown, self._req_id and calling self._next_id().
@@ -65,12 +46,12 @@
 
         self.request_queue = queue.Queue()
         self.ready_data: Dict[int, Any] = {}
->>>>>>> a3f399ef
         # NOTE: Dictionary insertion is guaranteed to complete before lookup
         # and/or removal because of synchronization via the request_queue.
         self.asyncio_waiting_data: Dict[int, ResponseCallable] = {}
         self._in_shutdown = False
         self._req_id = 0
+        self._last_exception = None
 
         self.data_thread.start()
 
@@ -95,7 +76,6 @@
     def _data_main(self) -> None:
         reconnecting = False
         try:
-<<<<<<< HEAD
             while not self.client_worker._in_shutdown:
                 stub = ray_client_pb2_grpc.RayletDataStreamerStub(
                     self.client_worker.channel)
@@ -115,9 +95,26 @@
                         break
                     else:
                         self._reconnect_channel()
+        except Exception as e:
+            self._last_exception = e
         finally:
             logger.info("Shutting down data channel")
-            self._shutdown()
+            with self.lock:
+                self._in_shutdown = True
+                self.cv.notify_all()
+
+                callbacks = self.asyncio_waiting_data.values()
+                self.asyncio_waiting_data = {}
+
+            if self._last_exception:
+                # Abort async requests with the error.
+                err = ConnectionError(
+                    "Failed during this or a previous request. Exception that "
+                    f"broke the connection: {self._last_exception}")
+                for callback in callbacks:
+                    callback(err)
+                # Since self._in_shutdown is set to True, no new item
+                # will be added to self.asyncio_waiting_data
 
     def _process_response(self, response: Any) -> None:
         """
@@ -128,15 +125,19 @@
             logger.debug(f"Got unawaited response {response}")
             return
         if response.req_id in self.asyncio_waiting_data:
-            # Async response. Check for callback and update outstanding
-            # requests.
-            callback = self.asyncio_waiting_data.pop(response.req_id)
             try:
+                # NOTE: calling self.asyncio_waiting_data.pop() results
+                # in the destructor of ClientObjectRef running, which
+                # calls ReleaseObject(). So self.asyncio_waiting_data
+                # is accessed without holding self.lock. Holding the
+                # lock shouldn't be necessary either.
+                callback = self.asyncio_waiting_data.pop(response.req_id)
                 if callback:
                     callback(response)
             except Exception:
                 logger.exception("Callback error:")
             with self.lock:
+                # Update outstanding requests
                 if response.req_id in self.outstanding_requests:
                     del self.outstanding_requests[response.req_id]
                     self._acknowledge(response.req_id)
@@ -147,21 +148,22 @@
                 self.ready_data[response.req_id] = response
                 self.cv.notify_all()
 
+    def _process_rpc_error(self, e: grpc.RpcError) -> bool:
+        """
+        Processes RPC errors that occur while reading from data stream.
+        Returns True if the error can be recovered from, False otherwise.
+        """
+        if not self.client_worker._can_reconnect(e):
+            logger.info("Unrecoverable error in data channel.")
+            logger.debug(e)
+            self._last_exception = e
+            return False
+        return True
+
     def _acknowledge(self, req_id: int):
         self.request_queue.put(
             ray_client_pb2.DataRequest(
                 acknowledge=ray_client_pb2.AcknowledgeRequest(req_id=req_id)))
-
-    def _process_rpc_error(self, e: grpc.RpcError) -> bool:
-        """
-        Processes RPC errors that occur while reading from data stream.
-        Returns True if the error can be recovered from, False otherwise.
-        """
-        if not self.client_worker._can_reconnect(e):
-            logger.info("Unrecoverable error in data channel.")
-            logger.debug(e)
-            return False
-        return True
 
     def _reconnect_channel(self):
         """
@@ -198,11 +200,6 @@
                 # Resend outstanding requests
                 self.request_queue.put(request)
 
-    def _shutdown(self):
-        with self.cv:
-            self._in_shutdown = True
-            self.cv.notify_all()
-
     def close(self) -> None:
         if self.request_queue is not None:
             # Intentional shutdown, tell server it can clean up the connection
@@ -211,63 +208,6 @@
                 connection_cleanup=ray_client_pb2.ConnectionCleanupRequest())
             self.request_queue.put(cleanup_request)
             self.request_queue.put(None)
-        if self.data_thread is not None:
-            self.data_thread.join()
-=======
-            for response in resp_stream:
-                if response.req_id == 0:
-                    # This is not being waited for.
-                    logger.debug(f"Got unawaited response {response}")
-                    continue
-                if response.req_id in self.asyncio_waiting_data:
-                    try:
-                        # NOTE: calling self.asyncio_waiting_data.pop() results
-                        # in the destructor of ClientObjectRef running, which
-                        # calls ReleaseObject(). So self.asyncio_waiting_data
-                        # is accessed without holding self.lock. Holding the
-                        # lock shouldn't be necessary either.
-                        callback = self.asyncio_waiting_data.pop(
-                            response.req_id)
-                        callback(response)
-                    except Exception:
-                        logger.exception("Callback error:")
-                else:
-                    with self.lock:
-                        self.ready_data[response.req_id] = response
-                        self.cv.notify_all()
-        except grpc.RpcError as e:
-            with self.lock:
-                self._in_shutdown = True
-                self._last_exception = e
-                self.cv.notify_all()
-
-                callbacks = self.asyncio_waiting_data.values()
-                self.asyncio_waiting_data = {}
-
-            # Abort async requests with the error.
-            err = ConnectionError("Failed during this or a previous request. "
-                                  f"Exception that broke the connection: {e}")
-            for callback in callbacks:
-                callback(err)
-            # Since self._in_shutdown is set to True, no new item
-            # will be added to self.asyncio_waiting_data
-
-            if e.code() == grpc.StatusCode.CANCELLED:
-                # Gracefully shutting down
-                logger.info("Cancelling data channel")
-            elif e.code() in (grpc.StatusCode.UNAVAILABLE,
-                              grpc.StatusCode.RESOURCE_EXHAUSTED):
-                # TODO(barakmich): The server may have
-                # dropped. In theory, we can retry, as per
-                # https://grpc.github.io/grpc/core/md_doc_statuscodes.html but
-                # in practice we may need to think about the correct semantics
-                # here.
-                logger.info("Server disconnected from data channel")
-            else:
-                logger.exception(
-                    "Got Error from data channel -- shutting down:")
-
-    def close(self) -> None:
         thread = None
         with self.lock:
             self._in_shutdown = True
@@ -281,7 +221,6 @@
         # Wait until streaming RPCs are done.
         if thread is not None:
             thread.join()
->>>>>>> a3f399ef
 
     def _blocking_send(self, req: ray_client_pb2.DataRequest
                        ) -> ray_client_pb2.DataResponse:
@@ -290,27 +229,6 @@
             req_id = self._next_id()
             req.req_id = req_id
             self.request_queue.put(req)
-<<<<<<< HEAD
-            self.outstanding_requests[req_id] = req
-        with self.cv:
-            self.cv.wait_for(
-                lambda: req_id in self.ready_data or self._in_shutdown)
-            if not self._in_shutdown:
-                data = self.ready_data[req_id]
-                with self.lock:
-                    del self.outstanding_requests[req_id]
-                    self._acknowledge(req_id)
-                del self.ready_data[req_id]
-                return data
-        # Handle shutdown after dropping the condvar
-        from ray.util import disconnect
-        disconnect()
-        raise ConnectionError(
-            "Sending request failed because the data channel "
-            "terminated. This is usually due to an error "
-            f"in handling the most recent request: {req}. Ray Client "
-            "has been disconnected.")
-=======
 
             self.cv.wait_for(
                 lambda: req_id in self.ready_data or self._in_shutdown)
@@ -318,9 +236,10 @@
 
             data = self.ready_data[req_id]
             del self.ready_data[req_id]
+            del self.outstanding_requests[req_id]
+            self._acknowledge(req_id)
 
         return data
->>>>>>> a3f399ef
 
     def _async_send(self,
                     req: ray_client_pb2.DataRequest,
@@ -351,11 +270,10 @@
 
         self.lock.acquire()
 
-        last_exception = getattr(self, "_last_exception", None)
-        if last_exception is not None:
+        if self._last_exception is not None:
             msg = ("Request can't be sent because the Ray client has already "
                    "been disconnected due to an error. Last exception: "
-                   f"{last_exception}")
+                   f"{self._last_exception}")
         else:
             msg = ("Request can't be sent because the Ray client has already "
                    "been disconnected.")
