from contextlib import contextmanager
import colorama
import atexit
import faulthandler
import hashlib
import inspect
import io
import json
import logging
import os
import redis
import sys
import threading
import time
import traceback
from typing import Any, Dict, List, Iterator

# Ray modules
from ray.autoscaler._private.constants import AUTOSCALER_EVENTS
from ray.autoscaler._private.util import DEBUG_AUTOSCALING_ERROR
import ray.cloudpickle as pickle
import ray.gcs_utils
import ray._private.memory_monitor as memory_monitor
import ray.node
import ray.job_config
import ray._private.parameter
import ray.ray_constants as ray_constants
import ray.remote_function
import ray.serialization as serialization
import ray._private.services as services
import ray._private.runtime_env as runtime_env
import ray._private.import_thread as import_thread
import ray
import setproctitle
import ray.state

from ray import (
    ActorID,
    JobID,
    ObjectRef,
    Language,
)
from ray import profiling

from ray.exceptions import (
    RaySystemError,
    RayError,
    RayTaskError,
    ObjectStoreFullError,
)
from ray._private.function_manager import FunctionActorManager
from ray._private.ray_logging import setup_logger
from ray._private.ray_logging import global_worker_stdstream_dispatcher
from ray._private.utils import _random_string, check_oversized_pickle
from ray.util.inspect import is_cython
from ray.experimental.internal_kv import _internal_kv_get, \
    _internal_kv_initialized
from ray._private.client_mode_hook import client_mode_hook

SCRIPT_MODE = 0
WORKER_MODE = 1
LOCAL_MODE = 2
SPILL_WORKER_MODE = 3
RESTORE_WORKER_MODE = 4
<<<<<<< HEAD
UTIL_WORKER_MODE = 5
=======
GENERAL_IO_WORKER_MODE = 5
>>>>>>> 7e63090c

ERROR_KEY_PREFIX = b"Error:"

# Logger for this module. It should be configured at the entry point
# into the program using Ray. Ray provides a default configuration at
# entry/init points.
logger = logging.getLogger(__name__)


# Visible for testing.
def _unhandled_error_handler(e: Exception):
    logger.error("Unhandled error (suppress with "
                 "RAY_IGNORE_UNHANDLED_ERRORS=1): {}".format(e))


class Worker:
    """A class used to define the control flow of a worker process.

    Note:
        The methods in this class are considered unexposed to the user. The
        functions outside of this class are considered exposed.

    Attributes:
        node (ray.node.Node): The node this worker is attached to.
        mode: The mode of the worker. One of SCRIPT_MODE, LOCAL_MODE, and
            WORKER_MODE.
        cached_functions_to_run (List): A list of functions to run on all of
            the workers that should be exported as soon as connect is called.
    """

    def __init__(self):
        """Initialize a Worker object."""
        self.node = None
        self.mode = None
        self.cached_functions_to_run = []
        self.actors = {}
        # When the worker is constructed. Record the original value of the
        # CUDA_VISIBLE_DEVICES environment variable.
        self.original_gpu_ids = ray._private.utils.get_cuda_visible_devices()
        self.memory_monitor = memory_monitor.MemoryMonitor()
        # A dictionary that maps from driver id to SerializationContext
        # TODO: clean up the SerializationContext once the job finished.
        self.serialization_context_map = {}
        self.function_actor_manager = FunctionActorManager(self)
        # This event is checked regularly by all of the threads so that they
        # know when to exit.
        self.threads_stopped = threading.Event()
        # Index of the current session. This number will
        # increment every time when `ray.shutdown` is called.
        self._session_index = 0
        # If this is set, the next .remote call should drop into the
        # debugger, at the specified breakpoint ID.
        self.debugger_breakpoint = b""
        # If this is set, ray.get calls invoked on the object ID returned
        # by the worker should drop into the debugger at the specified
        # breakpoint ID.
        self.debugger_get_breakpoint = b""
        self._load_code_from_local = False

    @property
    def connected(self):
        """bool: True if Ray has been started and False otherwise."""
        return self.node is not None

    @property
    def node_ip_address(self):
        self.check_connected()
        return self.node.node_ip_address

    @property
    def load_code_from_local(self):
        self.check_connected()
        return self._load_code_from_local

    @property
    def current_job_id(self):
        if hasattr(self, "core_worker"):
            return self.core_worker.get_current_job_id()
        return JobID.nil()

    @property
    def actor_id(self):
        if hasattr(self, "core_worker"):
            return self.core_worker.get_actor_id()
        return ActorID.nil()

    @property
    def current_task_id(self):
        return self.core_worker.get_current_task_id()

    @property
    def current_node_id(self):
        return self.core_worker.get_current_node_id()

    @property
    def placement_group_id(self):
        return self.core_worker.get_placement_group_id()

    @property
    def should_capture_child_tasks_in_placement_group(self):
        return self.core_worker.should_capture_child_tasks_in_placement_group()

    @property
    def current_session_and_job(self):
        """Get the current session index and job id as pair."""
        assert isinstance(self._session_index, int)
        assert isinstance(self.current_job_id, ray.JobID)
        return self._session_index, self.current_job_id

    def get_serialization_context(self, job_id=None):
        """Get the SerializationContext of the job that this worker is processing.

        Args:
            job_id: The ID of the job that indicates which job to get
                the serialization context for.

        Returns:
            The serialization context of the given job.
        """
        # This function needs to be protected by a lock, because it will be
        # called by`register_class_for_serialization`, as well as the import
        # thread, from different threads. Also, this function will recursively
        # call itself, so we use RLock here.
        if job_id is None:
            job_id = self.current_job_id
        with self.lock:
            if job_id not in self.serialization_context_map:
                self.serialization_context_map[
                    job_id] = serialization.SerializationContext(self)
            return self.serialization_context_map[job_id]

    def check_connected(self):
        """Check if the worker is connected.

        Raises:
          Exception: An exception is raised if the worker is not connected.
        """
        if not self.connected:
            raise RaySystemError("Ray has not been started yet. You can "
                                 "start Ray with 'ray.init()'.")

    def set_mode(self, mode):
        """Set the mode of the worker.

        The mode SCRIPT_MODE should be used if this Worker is a driver that is
        being run as a Python script or interactively in a shell. It will print
        information about task failures.

        The mode WORKER_MODE should be used if this Worker is not a driver. It
        will not print information about tasks.

        The mode LOCAL_MODE should be used if this Worker is a driver and if
        you want to run the driver in a manner equivalent to serial Python for
        debugging purposes. It will not send remote function calls to the
        scheduler and will instead execute them in a blocking fashion.

        Args:
            mode: One of SCRIPT_MODE, WORKER_MODE, and LOCAL_MODE.
        """
        self.mode = mode

    def set_load_code_from_local(self, load_code_from_local):
        self._load_code_from_local = load_code_from_local

    def put_object(self, value, object_ref=None):
        """Put value in the local object store with object reference `object_ref`.

        This assumes that the value for `object_ref` has not yet been placed in
        the local object store. If the plasma store is full, the worker will
        automatically retry up to DEFAULT_PUT_OBJECT_RETRIES times. Each
        retry will delay for an exponentially doubling amount of time,
        starting with DEFAULT_PUT_OBJECT_DELAY. After this, exception
        will be raised.

        Args:
            value: The value to put in the object store.
            object_ref (ObjectRef): The object ref of the value to be
                put. If None, one will be generated.

        Returns:
            ObjectRef: The object ref the object was put under.

        Raises:
            ray.exceptions.ObjectStoreFullError: This is raised if the attempt
                to store the object fails because the object store is full even
                after multiple retries.
        """
        # Make sure that the value is not an object ref.
        if isinstance(value, ObjectRef):
            raise TypeError(
                "Calling 'put' on an ray.ObjectRef is not allowed "
                "(similarly, returning an ray.ObjectRef from a remote "
                "function is not allowed). If you really want to "
                "do this, you can wrap the ray.ObjectRef in a list and "
                "call 'put' on it (or return it).")

        if self.mode == LOCAL_MODE:
            assert object_ref is None, ("Local Mode does not support "
                                        "inserting with an ObjectRef")

        serialized_value = self.get_serialization_context().serialize(value)
        # This *must* be the first place that we construct this python
        # ObjectRef because an entry with 0 local references is created when
        # the object is Put() in the core worker, expecting that this python
        # reference will be created. If another reference is created and
        # removed before this one, it will corrupt the state in the
        # reference counter.
        return ray.ObjectRef(
            self.core_worker.put_serialized_object(
                serialized_value, object_ref=object_ref))

    def raise_errors(self, data_metadata_pairs, object_refs):
        context = self.get_serialization_context()
        out = context.deserialize_objects(data_metadata_pairs, object_refs)
        if "RAY_IGNORE_UNHANDLED_ERRORS" in os.environ:
            return
        for e in out:
            _unhandled_error_handler(e)

    def deserialize_objects(self, data_metadata_pairs, object_refs):
        context = self.get_serialization_context()
        return context.deserialize_objects(data_metadata_pairs, object_refs)

    def get_objects(self, object_refs, timeout=None):
        """Get the values in the object store associated with the IDs.

        Return the values from the local object store for object_refs. This
        will block until all the values for object_refs have been written to
        the local object store.

        Args:
            object_refs (List[object_ref.ObjectRef]): A list of the object refs
                whose values should be retrieved.
            timeout (float): timeout (float): The maximum amount of time in
                seconds to wait before returning.
        Returns:
            list: List of deserialized objects
            bytes: UUID of the debugger breakpoint we should drop
                into or b"" if there is no breakpoint.
        """
        # Make sure that the values are object refs.
        for object_ref in object_refs:
            if not isinstance(object_ref, ObjectRef):
                raise TypeError(
                    f"Attempting to call `get` on the value {object_ref}, "
                    "which is not an ray.ObjectRef.")

        timeout_ms = int(timeout * 1000) if timeout else -1
        data_metadata_pairs = self.core_worker.get_objects(
            object_refs, self.current_task_id, timeout_ms)
        debugger_breakpoint = b""
        for (data, metadata) in data_metadata_pairs:
            if metadata:
                metadata_fields = metadata.split(b",")
                if len(metadata_fields) >= 2 and metadata_fields[1].startswith(
                        ray_constants.OBJECT_METADATA_DEBUG_PREFIX):
                    debugger_breakpoint = metadata_fields[1][len(
                        ray_constants.OBJECT_METADATA_DEBUG_PREFIX):]
        return self.deserialize_objects(data_metadata_pairs,
                                        object_refs), debugger_breakpoint

    def run_function_on_all_workers(self, function,
                                    run_on_other_drivers=False):
        """Run arbitrary code on all of the workers.

        This function will first be run on the driver, and then it will be
        exported to all of the workers to be run. It will also be run on any
        new workers that register later. If ray.init has not been called yet,
        then cache the function and export it later.

        Args:
            function (Callable): The function to run on all of the workers. It
                takes only one argument, a worker info dict. If it returns
                anything, its return values will not be used.
            run_on_other_drivers: The boolean that indicates whether we want to
                run this function on other drivers. One case is we may need to
                share objects across drivers.
        """
        # If ray.init has not been called yet, then cache the function and
        # export it when connect is called. Otherwise, run the function on all
        # workers.
        if self.mode is None:
            self.cached_functions_to_run.append(function)
        else:
            # Attempt to pickle the function before we need it. This could
            # fail, and it is more convenient if the failure happens before we
            # actually run the function locally.
            pickled_function = pickle.dumps(function)

            function_to_run_id = hashlib.shake_128(pickled_function).digest(
                ray_constants.ID_SIZE)
            key = b"FunctionsToRun:" + function_to_run_id
            # First run the function on the driver.
            # We always run the task locally.
            function({"worker": self})
            # Check if the function has already been put into redis.
            function_exported = self.redis_client.setnx(b"Lock:" + key, 1)
            if not function_exported:
                # In this case, the function has already been exported, so
                # we don't need to export it again.
                return

            check_oversized_pickle(pickled_function, function.__name__,
                                   "function", self)

            # Run the function on all workers.
            self.redis_client.hset(
                key,
                mapping={
                    "job_id": self.current_job_id.binary(),
                    "function_id": function_to_run_id,
                    "function": pickled_function,
                    "run_on_other_drivers": str(run_on_other_drivers),
                })
            self.redis_client.rpush("Exports", key)
            # TODO(rkn): If the worker fails after it calls setnx and before it
            # successfully completes the hset and rpush, then the program will
            # most likely hang. This could be fixed by making these three
            # operations into a transaction (or by implementing a custom
            # command that does all three things).

    def main_loop(self):
        """The main loop a worker runs to receive and execute tasks."""

        def sigterm_handler(signum, frame):
            shutdown(True)
            sys.exit(1)

        ray._private.utils.set_sigterm_handler(sigterm_handler)
        self.core_worker.run_task_loop()
        sys.exit(0)


def get_gpu_ids():
    """Get the IDs of the GPUs that are available to the worker.

    If the CUDA_VISIBLE_DEVICES environment variable was set when the worker
    started up, then the IDs returned by this method will be a subset of the
    IDs in CUDA_VISIBLE_DEVICES. If not, the IDs will fall in the range
    [0, NUM_GPUS - 1], where NUM_GPUS is the number of GPUs that the node has.

    Returns:
        A list of GPU IDs.
    """
    worker = global_worker
    worker.check_connected()

    # TODO(ilr) Handle inserting resources in local mode
    all_resource_ids = global_worker.core_worker.resource_ids()
    assigned_ids = set()
    for resource, assignment in all_resource_ids.items():
        # Handle both normal and placement group GPU resources.
        if resource == "GPU" or resource.startswith("GPU_group_"):
            for resource_id, _ in assignment:
                assigned_ids.add(resource_id)

    assigned_ids = list(assigned_ids)
    # If the user had already set CUDA_VISIBLE_DEVICES, then respect that (in
    # the sense that only GPU IDs that appear in CUDA_VISIBLE_DEVICES should be
    # returned).
    if global_worker.original_gpu_ids is not None:
        assigned_ids = [
            global_worker.original_gpu_ids[gpu_id] for gpu_id in assigned_ids
        ]
        # Give all GPUs in local_mode.
        if global_worker.mode == LOCAL_MODE:
            max_gpus = global_worker.node.get_resource_spec().num_gpus
            assigned_ids = global_worker.original_gpu_ids[:max_gpus]

    return assigned_ids


def get_resource_ids():
    """Get the IDs of the resources that are available to the worker.

    Returns:
        A dictionary mapping the name of a resource to a list of pairs, where
        each pair consists of the ID of a resource and the fraction of that
        resource reserved for this worker.
    """
    worker = global_worker
    worker.check_connected()

    if _mode() == LOCAL_MODE:
        raise RuntimeError("ray.get_resource_ids() currently does not work in "
                           "local_mode.")

    return global_worker.core_worker.resource_ids()


def get_dashboard_url():
    """Get the URL to access the Ray dashboard.

    Note that the URL does not specify which node the dashboard is on.

    Returns:
        The URL of the dashboard as a string.
    """
    worker = global_worker
    worker.check_connected()
    return _global_node.webui_url


global_worker = Worker()
"""Worker: The global Worker object for this worker process.

We use a global Worker object to ensure that there is a single worker object
per worker process.
"""

_global_node = None
"""ray.node.Node: The global node object that is created by ray.init()."""


@client_mode_hook
def init(
        address=None,
        *,
        num_cpus=None,
        num_gpus=None,
        resources=None,
        object_store_memory=None,
        local_mode=False,
        ignore_reinit_error=False,
        include_dashboard=None,
        dashboard_host=ray_constants.DEFAULT_DASHBOARD_IP,
        dashboard_port=None,
        job_config=None,
        configure_logging=True,
        logging_level=logging.INFO,
        logging_format=ray_constants.LOGGER_FORMAT,
        log_to_driver=True,
        # The following are unstable parameters and their use is discouraged.
        _enable_object_reconstruction=False,
        _redis_max_memory=None,
        _plasma_directory=None,
        _node_ip_address=ray_constants.NODE_DEFAULT_IP,
        _driver_object_store_memory=None,
        _memory=None,
        _redis_password=ray_constants.REDIS_DEFAULT_PASSWORD,
        _temp_dir=None,
        _lru_evict=False,
        _metrics_export_port=None,
        _system_config=None):
    """
    Connect to an existing Ray cluster or start one and connect to it.

    This method handles two cases; either a Ray cluster already exists and we
    just attach this driver to it or we start all of the processes associated
    with a Ray cluster and attach to the newly started cluster.

    To start Ray and all of the relevant processes, use this as follows:

    .. code-block:: python

        ray.init()

    To connect to an existing Ray cluster, use this as follows (substituting
    in the appropriate address):

    .. code-block:: python

        ray.init(address="123.45.67.89:6379")

    You can also define an environment variable called `RAY_ADDRESS` in
    the same format as the `address` parameter to connect to an existing
    cluster with ray.init() or ray.init(address="auto").

    Args:
        address (str): The address of the Ray cluster to connect to. If
            this address is not provided, then this command will start Redis,
            a raylet, a plasma store, a plasma manager, and some workers.
            It will also kill these processes when Python exits. If the driver
            is running on a node in a Ray cluster, using `auto` as the value
            tells the driver to detect the the cluster, removing the need to
            specify a specific node address. If the environment variable
            `RAY_ADDRESS` is defined and the address is None or "auto", Ray
            will set `address` to `RAY_ADDRESS`.
        num_cpus (int): Number of CPUs the user wishes to assign to each
            raylet. By default, this is set based on virtual cores.
        num_gpus (int): Number of GPUs the user wishes to assign to each
            raylet. By default, this is set based on detected GPUs.
        resources: A dictionary mapping the names of custom resources to the
            quantities for them available.
        object_store_memory: The amount of memory (in bytes) to start the
            object store with. By default, this is automatically set based on
            available system memory.
        local_mode (bool): If true, the code will be executed serially. This
            is useful for debugging.
        ignore_reinit_error: If true, Ray suppresses errors from calling
            ray.init() a second time. Ray won't be restarted.
        include_dashboard: Boolean flag indicating whether or not to start the
            Ray dashboard, which displays the status of the Ray
            cluster. If this argument is None, then the UI will be started if
            the relevant dependencies are present.
        dashboard_host: The host to bind the dashboard server to. Can either be
            localhost (127.0.0.1) or 0.0.0.0 (available from all interfaces).
            By default, this is set to localhost to prevent access from
            external machines.
        dashboard_port(int, None): The port to bind the dashboard server to.
            Defaults to 8265 and Ray will automatically find a free port if
            8265 is not available.
        job_config (ray.job_config.JobConfig): The job configuration.
        configure_logging: True (default) if configuration of logging is
            allowed here. Otherwise, the user may want to configure it
            separately.
        logging_level: Logging level, defaults to logging.INFO. Ignored unless
            "configure_logging" is true.
        logging_format: Logging format, defaults to string containing a
            timestamp, filename, line number, and message. See the source file
            ray_constants.py for details. Ignored unless "configure_logging"
            is true.
        log_to_driver (bool): If true, the output from all of the worker
            processes on all nodes will be directed to the driver.
        _enable_object_reconstruction (bool): If True, when an object stored in
            the distributed plasma store is lost due to node failure, Ray will
            attempt to reconstruct the object by re-executing the task that
            created the object. Arguments to the task will be recursively
            reconstructed. If False, then ray.ObjectLostError will be
            thrown.
        _redis_max_memory: Redis max memory.
        _plasma_directory: Override the plasma mmap file directory.
        _node_ip_address (str): The IP address of the node that we are on.
        _driver_object_store_memory (int): Limit the amount of memory the
            driver can use in the object store for creating objects.
        _memory: Amount of reservable memory resource to create.
        _redis_password (str): Prevents external clients without the password
            from connecting to Redis if provided.
        _temp_dir (str): If provided, specifies the root temporary
            directory for the Ray process. Defaults to an OS-specific
            conventional location, e.g., "/tmp/ray".
        _metrics_export_port(int): Port number Ray exposes system metrics
            through a Prometheus endpoint. It is currently under active
            development, and the API is subject to change.
        _system_config (dict): Configuration for overriding
            RayConfig defaults. For testing purposes ONLY.

    Returns:
        Address information about the started processes.

    Raises:
        Exception: An exception is raised if an inappropriate combination of
            arguments is passed in.
    """

    # Try to increase the file descriptor limit, which is too low by
    # default for Ray: https://github.com/ray-project/ray/issues/11239
    try:
        import resource
        soft, hard = resource.getrlimit(resource.RLIMIT_NOFILE)
        if soft < hard:
            # https://github.com/ray-project/ray/issues/12059
            soft = max(soft, min(hard, 65536))
            logger.debug("Automatically increasing RLIMIT_NOFILE to max "
                         "value of {}".format(hard))
            try:
                resource.setrlimit(resource.RLIMIT_NOFILE, (soft, hard))
            except ValueError:
                logger.debug("Failed to raise limit.")
        soft, _ = resource.getrlimit(resource.RLIMIT_NOFILE)
        if soft < 4096:
            logger.warning(
                "File descriptor limit {} is too low for production "
                "servers and may result in connection errors. "
                "At least 8192 is recommended. --- "
                "Fix with 'ulimit -n 8192'".format(soft))
    except ImportError:
        logger.debug("Could not import resource module (on Windows)")
        pass

    if "RAY_ADDRESS" in os.environ:
        if address is None or address == "auto":
            address = os.environ["RAY_ADDRESS"]
    # Convert hostnames to numerical IP address.
    if _node_ip_address is not None:
        node_ip_address = services.address_to_ip(_node_ip_address)
    raylet_ip_address = node_ip_address

    if address:
        redis_address, _, _ = services.validate_redis_address(address)
    else:
        redis_address = None

    if configure_logging:
        setup_logger(logging_level, logging_format)

    if redis_address is not None:
        logger.info(
            f"Connecting to existing Ray cluster at address: {redis_address}")

    if local_mode:
        driver_mode = LOCAL_MODE
    else:
        driver_mode = SCRIPT_MODE

    if global_worker.connected:
        if ignore_reinit_error:
            logger.info(
                "Calling ray.init() again after it has already been called.")
            return
        else:
            raise RuntimeError("Maybe you called ray.init twice by accident? "
                               "This error can be suppressed by passing in "
                               "'ignore_reinit_error=True' or by calling "
                               "'ray.shutdown()' prior to 'ray.init()'.")

    _system_config = _system_config or {}
    if not isinstance(_system_config, dict):
        raise TypeError("The _system_config must be a dict.")

    global _global_node
    if redis_address is None:
        # In this case, we need to start a new cluster.
        ray_params = ray._private.parameter.RayParams(
            redis_address=redis_address,
            node_ip_address=node_ip_address,
            raylet_ip_address=raylet_ip_address,
            object_ref_seed=None,
            driver_mode=driver_mode,
            redirect_worker_output=None,
            redirect_output=None,
            num_cpus=num_cpus,
            num_gpus=num_gpus,
            resources=resources,
            num_redis_shards=None,
            redis_max_clients=None,
            redis_password=_redis_password,
            plasma_directory=_plasma_directory,
            huge_pages=None,
            include_dashboard=include_dashboard,
            dashboard_host=dashboard_host,
            dashboard_port=dashboard_port,
            memory=_memory,
            object_store_memory=object_store_memory,
            redis_max_memory=_redis_max_memory,
            plasma_store_socket_name=None,
            temp_dir=_temp_dir,
            start_initial_python_workers_for_first_job=True,
            _system_config=_system_config,
            lru_evict=_lru_evict,
            enable_object_reconstruction=_enable_object_reconstruction,
            metrics_export_port=_metrics_export_port)
        # Start the Ray processes. We set shutdown_at_exit=False because we
        # shutdown the node in the ray.shutdown call that happens in the atexit
        # handler. We still spawn a reaper process in case the atexit handler
        # isn't called.
        _global_node = ray.node.Node(
            head=True,
            shutdown_at_exit=False,
            spawn_reaper=True,
            ray_params=ray_params)
    else:
        # In this case, we are connecting to an existing cluster.
        if num_cpus is not None or num_gpus is not None:
            raise ValueError(
                "When connecting to an existing cluster, num_cpus "
                "and num_gpus must not be provided.")
        if resources is not None:
            raise ValueError("When connecting to an existing cluster, "
                             "resources must not be provided.")
        if object_store_memory is not None:
            raise ValueError("When connecting to an existing cluster, "
                             "object_store_memory must not be provided.")
        if _system_config is not None and len(_system_config) != 0:
            raise ValueError("When connecting to an existing cluster, "
                             "_system_config must not be provided.")
        if _enable_object_reconstruction:
            raise ValueError(
                "When connecting to an existing cluster, "
                "_enable_object_reconstruction must not be provided.")

        # In this case, we only need to connect the node.
        ray_params = ray._private.parameter.RayParams(
            node_ip_address=node_ip_address,
            raylet_ip_address=raylet_ip_address,
            redis_address=redis_address,
            redis_password=_redis_password,
            object_ref_seed=None,
            temp_dir=_temp_dir,
            _system_config=_system_config,
            lru_evict=_lru_evict,
            enable_object_reconstruction=_enable_object_reconstruction,
            metrics_export_port=_metrics_export_port)
        _global_node = ray.node.Node(
            ray_params,
            head=False,
            shutdown_at_exit=False,
            spawn_reaper=False,
            connect_only=True)

    if driver_mode == SCRIPT_MODE and job_config:
        # Rewrite the URI. Note the package isn't uploaded to the URI until
        # later in the connect
        runtime_env.rewrite_working_dir_uri(job_config)

    connect(
        _global_node,
        mode=driver_mode,
        log_to_driver=log_to_driver,
        worker=global_worker,
        driver_object_store_memory=_driver_object_store_memory,
        job_id=None,
        job_config=job_config)
    if job_config and job_config.code_search_path:
        global_worker.set_load_code_from_local(True)
    else:
        # Because `ray.shutdown()` doesn't reset this flag, for multiple
        # sessions in one process, the 2nd `ray.init()` will reuse the
        # flag of last session. For example:
        #     ray.init(load_code_from_local=True)
        #     ray.shutdown()
        #     ray.init()
        #     # Here the flag `load_code_from_local` is still True if we
        #     # doesn't have this `else` branch.
        #     ray.shutdown()
        global_worker.set_load_code_from_local(False)

    for hook in _post_init_hooks:
        hook()

    node_id = global_worker.core_worker.get_current_node_id()
    return dict(_global_node.address_info, node_id=node_id.hex())


# Functions to run as callback after a successful ray init.
_post_init_hooks = []


@client_mode_hook
def shutdown(_exiting_interpreter=False):
    """Disconnect the worker, and terminate processes started by ray.init().

    This will automatically run at the end when a Python process that uses Ray
    exits. It is ok to run this twice in a row. The primary use case for this
    function is to cleanup state between tests.

    Note that this will clear any remote function definitions, actor
    definitions, and existing actors, so if you wish to use any previously
    defined remote functions or actors after calling ray.shutdown(), then you
    need to redefine them. If they were defined in an imported module, then you
    will need to reload the module.

    Args:
        _exiting_interpreter (bool): True if this is called by the atexit hook
            and false otherwise. If we are exiting the interpreter, we will
            wait a little while to print any extra error messages.
    """
    if _exiting_interpreter and global_worker.mode == SCRIPT_MODE:
        # This is a duration to sleep before shutting down everything in order
        # to make sure that log messages finish printing.
        time.sleep(0.5)

    disconnect(_exiting_interpreter)

    # We need to destruct the core worker here because after this function,
    # we will tear down any processes spawned by ray.init() and the background
    # IO thread in the core worker doesn't currently handle that gracefully.
    if hasattr(global_worker, "core_worker"):
        del global_worker.core_worker

    # Disconnect global state from GCS.
    ray.state.state.disconnect()

    # Shut down the Ray processes.
    global _global_node
    if _global_node is not None:
        if _global_node.is_head():
            _global_node.destroy_external_storage()
        _global_node.kill_all_processes(check_alive=False, allow_graceful=True)
        _global_node = None

    # TODO(rkn): Instead of manually resetting some of the worker fields, we
    # should simply set "global_worker" to equal "None" or something like that.
    global_worker.set_mode(None)


atexit.register(shutdown, True)


# TODO(edoakes): this should only be set in the driver.
def sigterm_handler(signum, frame):
    sys.exit(signum)


try:
    ray._private.utils.set_sigterm_handler(sigterm_handler)
except ValueError:
    logger.warning("Failed to set SIGTERM handler, processes might"
                   "not be cleaned up properly on exit.")

# Define a custom excepthook so that if the driver exits with an exception, we
# can push that exception to Redis.
normal_excepthook = sys.excepthook


def custom_excepthook(type, value, tb):
    # If this is a driver, push the exception to GCS worker table.
    if global_worker.mode == SCRIPT_MODE and hasattr(global_worker,
                                                     "worker_id"):
        error_message = "".join(traceback.format_tb(tb))
        worker_id = global_worker.worker_id
        worker_type = ray.gcs_utils.DRIVER
        worker_info = {"exception": error_message}

        ray.state.state._check_connected()
        ray.state.state.add_worker(worker_id, worker_type, worker_info)
    # Call the normal excepthook.
    normal_excepthook(type, value, tb)


sys.excepthook = custom_excepthook


def print_logs(redis_client, threads_stopped, job_id):
    """Prints log messages from workers on all of the nodes.

    Args:
        redis_client: A client to the primary Redis shard.
        threads_stopped (threading.Event): A threading event used to signal to
            the thread that it should exit.
        job_id (JobID): The id of the driver's job

    """
    pubsub_client = redis_client.pubsub(ignore_subscribe_messages=True)
    pubsub_client.subscribe(ray.gcs_utils.LOG_FILE_CHANNEL)
    localhost = services.get_node_ip_address()
    try:
        # Keep track of the number of consecutive log messages that have been
        # received with no break in between. If this number grows continually,
        # then the worker is probably not able to process the log messages as
        # rapidly as they are coming in.
        num_consecutive_messages_received = 0
        while True:
            # Exit if we received a signal that we should stop.
            if threads_stopped.is_set():
                return

            msg = pubsub_client.get_message()
            if msg is None:
                num_consecutive_messages_received = 0
                threads_stopped.wait(timeout=0.01)
                continue
            num_consecutive_messages_received += 1
            if (num_consecutive_messages_received % 100 == 0
                    and num_consecutive_messages_received > 0):
                logger.warning(
                    "The driver may not be able to keep up with the "
                    "stdout/stderr of the workers. To avoid forwarding logs "
                    "to the driver, use 'ray.init(log_to_driver=False)'.")

            data = json.loads(ray._private.utils.decode(msg["data"]))

            # Don't show logs from other drivers.
            if data["job"] and ray._private.utils.binary_to_hex(
                    job_id.binary()) != data["job"]:
                continue
            data["localhost"] = localhost
            global_worker_stdstream_dispatcher.emit(data)

    except (OSError, redis.exceptions.ConnectionError) as e:
        logger.error(f"print_logs: {e}")
    finally:
        # Close the pubsub client to avoid leaking file descriptors.
        pubsub_client.close()


def print_to_stdstream(data):
    print_file = sys.stderr if data["is_err"] else sys.stdout
    print_worker_logs(data, print_file)


# Start time of this process, used for relative time logs.
t0 = time.time()
autoscaler_log_fyi_printed = False


def filter_autoscaler_events(lines: List[str]) -> Iterator[str]:
    """Given raw log lines from the monitor, return only autoscaler events.

    Autoscaler events are denoted by the ":event_summary:" magic token.
    """
    global autoscaler_log_fyi_printed

    if not AUTOSCALER_EVENTS:
        return

    # Print out autoscaler events only, ignoring other messages.
    for line in lines:
        if ":event_summary:" in line:
            if not autoscaler_log_fyi_printed:
                yield ("Tip: use `ray status` to view detailed "
                       "autoscaling status. To disable autoscaler event "
                       "messages, you can set AUTOSCALER_EVENTS=0.")
                autoscaler_log_fyi_printed = True
            # The event text immediately follows the ":event_summary:"
            # magic token.
            yield line.split(":event_summary:")[1]


def time_string() -> str:
    """Return the relative time from the start of this job.

    For example, 15m30s.
    """
    delta = time.time() - t0
    hours = 0
    minutes = 0
    while delta > 3600:
        hours += 1
        delta -= 3600
    while delta > 60:
        minutes += 1
        delta -= 60
    output = ""
    if hours:
        output += "{}h".format(hours)
    if minutes:
        output += "{}m".format(minutes)
    output += "{}s".format(int(delta))
    return output


def print_worker_logs(data: Dict[str, str], print_file: Any):
    def prefix_for(data: Dict[str, str]) -> str:
        """The PID prefix for this log line."""
        if data["pid"] in ["autoscaler", "raylet"]:
            return ""
        else:
            return "pid="

    def color_for(data: Dict[str, str]) -> str:
        """The color for this log line."""
        if data["pid"] == "raylet":
            return colorama.Fore.YELLOW
        elif data["pid"] == "autoscaler":
            return colorama.Style.BRIGHT + colorama.Fore.CYAN
        else:
            return colorama.Fore.CYAN

    if data["pid"] == "autoscaler":
        pid = "{} +{}".format(data["pid"], time_string())
        lines = filter_autoscaler_events(data["lines"])
    else:
        pid = data["pid"]
        lines = data["lines"]

    if data["ip"] == data["localhost"]:
        for line in lines:
            print(
                "{}{}({}{}){} {}".format(colorama.Style.DIM, color_for(data),
                                         prefix_for(data), pid,
                                         colorama.Style.RESET_ALL, line),
                file=print_file)
    else:
        for line in lines:
            print(
                "{}{}({}{}, ip={}){} {}".format(
                    colorama.Style.DIM, color_for(data), prefix_for(data), pid,
                    data["ip"], colorama.Style.RESET_ALL, line),
                file=print_file)


def listen_error_messages_raylet(worker, threads_stopped):
    """Listen to error messages in the background on the driver.

    This runs in a separate thread on the driver and pushes (error, time)
    tuples to the output queue.

    Args:
        worker: The worker class that this thread belongs to.
        threads_stopped (threading.Event): A threading event used to signal to
            the thread that it should exit.
    """
    worker.error_message_pubsub_client = worker.redis_client.pubsub(
        ignore_subscribe_messages=True)
    # Exports that are published after the call to
    # error_message_pubsub_client.subscribe and before the call to
    # error_message_pubsub_client.listen will still be processed in the loop.

    # Really we should just subscribe to the errors for this specific job.
    # However, currently all errors seem to be published on the same channel.
    error_pubsub_channel = ray.gcs_utils.RAY_ERROR_PUBSUB_PATTERN
    worker.error_message_pubsub_client.psubscribe(error_pubsub_channel)

    try:
        if _internal_kv_initialized():
            # Get any autoscaler errors that occurred before the call to
            # subscribe.
            error_message = _internal_kv_get(DEBUG_AUTOSCALING_ERROR)
            if error_message is not None:
                logger.warning(error_message.decode())

        while True:
            # Exit if we received a signal that we should stop.
            if threads_stopped.is_set():
                return

            msg = worker.error_message_pubsub_client.get_message()
            if msg is None:
                threads_stopped.wait(timeout=0.01)
                continue
            pubsub_msg = ray.gcs_utils.PubSubMessage.FromString(msg["data"])
            error_data = ray.gcs_utils.ErrorTableData.FromString(
                pubsub_msg.data)
            job_id = error_data.job_id
            if job_id not in [
                    worker.current_job_id.binary(),
                    JobID.nil().binary(),
            ]:
                continue

            error_message = error_data.error_message
            if (error_data.type == ray_constants.TASK_PUSH_ERROR):
                # TODO(ekl) remove task push errors entirely now that we have
                # the separate unhandled exception handler.
                pass
            else:
                logger.warning(error_message)
    except (OSError, redis.exceptions.ConnectionError) as e:
        logger.error(f"listen_error_messages_raylet: {e}")
    finally:
        # Close the pubsub client to avoid leaking file descriptors.
        worker.error_message_pubsub_client.close()


@client_mode_hook
def is_initialized():
    """Check if ray.init has been called yet.

    Returns:
        True if ray.init has already been called and false otherwise.
    """
    return ray.worker.global_worker.connected


def connect(node,
            mode=WORKER_MODE,
            log_to_driver=False,
            worker=global_worker,
            driver_object_store_memory=None,
            job_id=None,
            job_config=None):
    """Connect this worker to the raylet, to Plasma, and to Redis.

    Args:
        node (ray.node.Node): The node to connect.
        mode: The mode of the worker. One of SCRIPT_MODE, WORKER_MODE, and
            LOCAL_MODE.
        log_to_driver (bool): If true, then output from all of the worker
            processes on all nodes will be directed to the driver.
        worker: The ray.Worker instance.
        driver_object_store_memory: Limit the amount of memory the driver can
            use in the object store when creating objects.
        job_id: The ID of job. If it's None, then we will generate one.
        job_config (ray.job_config.JobConfig): The job configuration.
    """
    # Do some basic checking to make sure we didn't call ray.init twice.
    error_message = "Perhaps you called ray.init twice by accident?"
    assert not worker.connected, error_message
    assert worker.cached_functions_to_run is not None, error_message

    # Enable nice stack traces on SIGSEGV etc.
    try:
        if not faulthandler.is_enabled():
            faulthandler.enable(all_threads=False)
    except io.UnsupportedOperation:
        pass  # ignore

    # Create a Redis client to primary.
    # The Redis client can safely be shared between threads. However,
    # that is not true of Redis pubsub clients. See the documentation at
    # https://github.com/andymccurdy/redis-py#thread-safety.
    worker.redis_client = node.create_redis_client()

    # Initialize some fields.
    if mode in (WORKER_MODE, RESTORE_WORKER_MODE, SPILL_WORKER_MODE):
        # We should not specify the job_id if it's `WORKER_MODE`.
        assert job_id is None
        job_id = JobID.nil()
        # TODO(qwang): Rename this to `worker_id_str` or type to `WorkerID`
        worker.worker_id = _random_string()
    else:
        # This is the code path of driver mode.
        if job_id is None:
            # TODO(qwang): use `GcsClient::GenerateJobId()` here.
            job_id = JobID.from_int(
                int(worker.redis_client.incr("JobCounter")))
        # When tasks are executed on remote workers in the context of multiple
        # drivers, the current job ID is used to keep track of which job is
        # responsible for the task so that error messages will be propagated to
        # the correct driver.
        worker.worker_id = ray._private.utils.compute_driver_id_from_job(
            job_id).binary()

    if mode is not SCRIPT_MODE and mode is not LOCAL_MODE and setproctitle:
        process_name = ray_constants.WORKER_PROCESS_TYPE_IDLE_WORKER
        if mode is SPILL_WORKER_MODE:
            process_name = (
                ray_constants.WORKER_PROCESS_TYPE_SPILL_WORKER_IDLE)
        elif mode is RESTORE_WORKER_MODE:
            process_name = (
                ray_constants.WORKER_PROCESS_TYPE_RESTORE_WORKER_IDLE)
        setproctitle.setproctitle(process_name)

    if not isinstance(job_id, JobID):
        raise TypeError("The type of given job id must be JobID.")

    # All workers start out as non-actors. A worker can be turned into an actor
    # after it is created.
    worker.node = node
    worker.set_mode(mode)

    # For driver's check that the version information matches the version
    # information that the Ray cluster was started with.
    try:
        ray._private.services.check_version_info(worker.redis_client)
    except Exception as e:
        if mode == SCRIPT_MODE:
            raise e
        elif mode == WORKER_MODE:
            traceback_str = traceback.format_exc()
            ray._private.utils.push_error_to_driver_through_redis(
                worker.redis_client,
                ray_constants.VERSION_MISMATCH_PUSH_ERROR,
                traceback_str,
                job_id=None)

    worker.lock = threading.RLock()

    driver_name = ""
    log_stdout_file_path = ""
    log_stderr_file_path = ""
    if mode == SCRIPT_MODE:
        import __main__ as main
        driver_name = (main.__file__
                       if hasattr(main, "__file__") else "INTERACTIVE MODE")
    elif not LOCAL_MODE:
        raise ValueError(
            "Invalid worker mode. Expected DRIVER, WORKER or LOCAL.")

    redis_address, redis_port = node.redis_address.split(":")
    gcs_options = ray._raylet.GcsClientOptions(
        redis_address,
        int(redis_port),
        node.redis_password,
    )
    if job_config is None:
        job_config = ray.job_config.JobConfig()

    serialized_job_config = job_config.serialize()
    worker.core_worker = ray._raylet.CoreWorker(
        mode, node.plasma_store_socket_name, node.raylet_socket_name, job_id,
        gcs_options, node.get_logs_dir_path(), node.node_ip_address,
        node.node_manager_port, node.raylet_ip_address, (mode == LOCAL_MODE),
        driver_name, log_stdout_file_path, log_stderr_file_path,
        serialized_job_config, node.metrics_agent_port)

    # Create an object for interfacing with the global state.
    # Note, global state should be intialized after `CoreWorker`, because it
    # will use glog, which is intialized in `CoreWorker`.
    ray.state.state._initialize_global_state(
        node.redis_address, redis_password=node.redis_password)
    if mode == SCRIPT_MODE:
        runtime_env.upload_runtime_env_package_if_needed(job_config)
    elif mode == WORKER_MODE:
        # TODO(ekl) get rid of the env var hack and get runtime env from the
        # task spec and/or job config only.
        job_config = os.environ.get("RAY_RUNTIME_ENV_FILES")
        job_config = [job_config] if job_config else \
            worker.core_worker.get_job_config().runtime_env.uris
        runtime_env.ensure_runtime_env_setup(job_config)

    if driver_object_store_memory is not None:
        worker.core_worker.set_object_store_client_options(
            f"ray_driver_{os.getpid()}", driver_object_store_memory)

    # Start the import thread
    worker.import_thread = import_thread.ImportThread(worker, mode,
                                                      worker.threads_stopped)
    worker.import_thread.start()

    # If this is a driver running in SCRIPT_MODE, start a thread to print error
    # messages asynchronously in the background. Ideally the scheduler would
    # push messages to the driver's worker service, but we ran into bugs when
    # trying to properly shutdown the driver's worker service, so we are
    # temporarily using this implementation which constantly queries the
    # scheduler for new error messages.
    if mode == SCRIPT_MODE:
        worker.listener_thread = threading.Thread(
            target=listen_error_messages_raylet,
            name="ray_listen_error_messages",
            args=(worker, worker.threads_stopped))
        worker.listener_thread.daemon = True
        worker.listener_thread.start()
        if log_to_driver:
            global_worker_stdstream_dispatcher.add_handler(
                "ray_print_logs", print_to_stdstream)
            worker.logger_thread = threading.Thread(
                target=print_logs,
                name="ray_print_logs",
                args=(worker.redis_client, worker.threads_stopped, job_id))
            worker.logger_thread.daemon = True
            worker.logger_thread.start()

    if mode == SCRIPT_MODE:
        # Add the directory containing the script that is running to the Python
        # paths of the workers. Also add the current directory. Note that this
        # assumes that the directory structures on the machines in the clusters
        # are the same.
        script_directory = os.path.abspath(os.path.dirname(sys.argv[0]))
        current_directory = os.path.abspath(os.path.curdir)
        worker.run_function_on_all_workers(
            lambda worker_info: sys.path.insert(1, script_directory))
        worker.run_function_on_all_workers(
            lambda worker_info: sys.path.insert(1, current_directory))
        # TODO(rkn): Here we first export functions to run, then remote
        # functions. The order matters. For example, one of the functions to
        # run may set the Python path, which is needed to import a module used
        # to define a remote function. We may want to change the order to
        # simply be the order in which the exports were defined on the driver.
        # In addition, we will need to retain the ability to decide what the
        # first few exports are (mostly to set the Python path). Additionally,
        # note that the first exports to be defined on the driver will be the
        # ones defined in separate modules that are imported by the driver.
        # Export cached functions_to_run.
        for function in worker.cached_functions_to_run:
            worker.run_function_on_all_workers(function)
    worker.cached_functions_to_run = None


def disconnect(exiting_interpreter=False):
    """Disconnect this worker from the raylet and object store."""
    # Reset the list of cached remote functions and actors so that if more
    # remote functions or actors are defined and then connect is called again,
    # the remote functions will be exported. This is mostly relevant for the
    # tests.
    worker = global_worker
    if worker.connected:
        # Shutdown all of the threads that we've started. TODO(rkn): This
        # should be handled cleanly in the worker object's destructor and not
        # in this disconnect method.
        worker.threads_stopped.set()
        if hasattr(worker, "import_thread"):
            worker.import_thread.join_import_thread()
        if hasattr(worker, "listener_thread"):
            worker.listener_thread.join()
        if hasattr(worker, "logger_thread"):
            worker.logger_thread.join()
        worker.threads_stopped.clear()
        worker._session_index += 1

    worker.node = None  # Disconnect the worker from the node.
    worker.cached_functions_to_run = []
    worker.serialization_context_map.clear()
    try:
        ray_actor = ray.actor
    except AttributeError:
        ray_actor = None  # This can occur during program termination
    if ray_actor is not None:
        ray_actor.ActorClassMethodMetadata.reset_cache()


@contextmanager
def _changeproctitle(title, next_title):
    if _mode() is not LOCAL_MODE:
        setproctitle.setproctitle(title)
    try:
        yield
    finally:
        if _mode() is not LOCAL_MODE:
            setproctitle.setproctitle(next_title)


def show_in_dashboard(message, key="", dtype="text"):
    """Display message in dashboard.

    Display message for the current task or actor in the dashboard.
    For example, this can be used to display the status of a long-running
    computation.

    Args:
        message (str): Message to be displayed.
        key (str): The key name for the message. Multiple message under
            different keys will be displayed at the same time. Messages
            under the same key will be overridden.
        data_type (str): The type of message for rendering. One of the
            following: text, html.
    """
    worker = global_worker
    worker.check_connected()

    acceptable_dtypes = {"text", "html"}
    assert dtype in acceptable_dtypes, (
        f"dtype accepts only: {acceptable_dtypes}")

    message_wrapped = {"message": message, "dtype": dtype}
    message_encoded = json.dumps(message_wrapped).encode()

    worker.core_worker.set_webui_display(key.encode(), message_encoded)


# Global variable to make sure we only send out the warning once.
blocking_get_inside_async_warned = False


@client_mode_hook
def get(object_refs, *, timeout=None):
    """Get a remote object or a list of remote objects from the object store.

    This method blocks until the object corresponding to the object ref is
    available in the local object store. If this object is not in the local
    object store, it will be shipped from an object store that has it (once the
    object has been created). If object_refs is a list, then the objects
    corresponding to each object in the list will be returned.

    This method will issue a warning if it's running inside async context,
    you can use ``await object_ref`` instead of ``ray.get(object_ref)``. For
    a list of object refs, you can use ``await asyncio.gather(*object_refs)``.

    Args:
        object_refs: Object ref of the object to get or a list of object refs
            to get.
        timeout (Optional[float]): The maximum amount of time in seconds to
            wait before returning.

    Returns:
        A Python object or a list of Python objects.

    Raises:
        GetTimeoutError: A GetTimeoutError is raised if a timeout is set and
            the get takes longer than timeout to return.
        Exception: An exception is raised if the task that created the object
            or that created one of the objects raised an exception.
    """
    worker = global_worker
    worker.check_connected()

    if hasattr(
            worker,
            "core_worker") and worker.core_worker.current_actor_is_asyncio():
        global blocking_get_inside_async_warned
        if not blocking_get_inside_async_warned:
            logger.warning("Using blocking ray.get inside async actor. "
                           "This blocks the event loop. Please use `await` "
                           "on object ref with asyncio.gather if you want to "
                           "yield execution to the event loop instead.")
            blocking_get_inside_async_warned = True

    with profiling.profile("ray.get"):
        is_individual_id = isinstance(object_refs, ray.ObjectRef)
        if is_individual_id:
            object_refs = [object_refs]

        if not isinstance(object_refs, list):
            raise ValueError("'object_refs' must either be an object ref "
                             "or a list of object refs.")

        # TODO(ujvl): Consider how to allow user to retrieve the ready objects.
        values, debugger_breakpoint = worker.get_objects(
            object_refs, timeout=timeout)
        for i, value in enumerate(values):
            if isinstance(value, RayError):
                if isinstance(value, ray.exceptions.ObjectLostError):
                    worker.core_worker.dump_object_store_memory_usage()
                if isinstance(value, RayTaskError):
                    raise value.as_instanceof_cause()
                else:
                    raise value

        if is_individual_id:
            values = values[0]

        if debugger_breakpoint != b"":
            frame = sys._getframe().f_back
            rdb = ray.util.pdb.connect_ray_pdb(
                None, None, False, None,
                debugger_breakpoint.decode() if debugger_breakpoint else None)
            rdb.set_trace(frame=frame)

        return values


@client_mode_hook
def put(value):
    """Store an object in the object store.

    The object may not be evicted while a reference to the returned ID exists.

    Args:
        value: The Python object to be stored.

    Returns:
        The object ref assigned to this value.
    """
    worker = global_worker
    worker.check_connected()
    with profiling.profile("ray.put"):
        try:
            object_ref = worker.put_object(value)
        except ObjectStoreFullError:
            logger.info(
                "Put failed since the value was either too large or the "
                "store was full of pinned objects.")
            raise
        return object_ref


# Global variable to make sure we only send out the warning once.
blocking_wait_inside_async_warned = False


@client_mode_hook
def wait(object_refs, *, num_returns=1, timeout=None, fetch_local=True):
    """Return a list of IDs that are ready and a list of IDs that are not.

    If timeout is set, the function returns either when the requested number of
    IDs are ready or when the timeout is reached, whichever occurs first. If it
    is not set, the function simply waits until that number of objects is ready
    and returns that exact number of object refs.

    This method returns two lists. The first list consists of object refs that
    correspond to objects that are available in the object store. The second
    list corresponds to the rest of the object refs (which may or may not be
    ready).

    Ordering of the input list of object refs is preserved. That is, if A
    precedes B in the input list, and both are in the ready list, then A will
    precede B in the ready list. This also holds true if A and B are both in
    the remaining list.

    This method will issue a warning if it's running inside an async context.
    Instead of ``ray.wait(object_refs)``, you can use
    ``await asyncio.wait(object_refs)``.

    Args:
        object_refs (List[ObjectRef]): List of object refs for objects that may
            or may not be ready. Note that these IDs must be unique.
        num_returns (int): The number of object refs that should be returned.
        timeout (float): The maximum amount of time in seconds to wait before
            returning.
        fetch_local (bool): If True, wait for the object to be downloaded onto
            the local node before returning it as ready. If False, ray.wait()
            will not trigger fetching of objects to the local node and will
            return immediately once the object is available anywhere in the
            cluster.

    Returns:
        A list of object refs that are ready and a list of the remaining object
        IDs.
    """
    worker = global_worker
    worker.check_connected()

    if hasattr(worker,
               "core_worker") and worker.core_worker.current_actor_is_asyncio(
               ) and timeout != 0:
        global blocking_wait_inside_async_warned
        if not blocking_wait_inside_async_warned:
            logger.debug("Using blocking ray.wait inside async method. "
                         "This blocks the event loop. Please use `await` "
                         "on object ref with asyncio.wait. ")
            blocking_wait_inside_async_warned = True

    if isinstance(object_refs, ObjectRef):
        raise TypeError(
            "wait() expected a list of ray.ObjectRef, got a single "
            "ray.ObjectRef")

    if not isinstance(object_refs, list):
        raise TypeError("wait() expected a list of ray.ObjectRef, "
                        f"got {type(object_refs)}")

    if timeout is not None and timeout < 0:
        raise ValueError("The 'timeout' argument must be nonnegative. "
                         f"Received {timeout}")

    for object_ref in object_refs:
        if not isinstance(object_ref, ObjectRef):
            raise TypeError("wait() expected a list of ray.ObjectRef, "
                            f"got list containing {type(object_ref)}")

    worker.check_connected()
    # TODO(swang): Check main thread.
    with profiling.profile("ray.wait"):

        # TODO(rkn): This is a temporary workaround for
        # https://github.com/ray-project/ray/issues/997. However, it should be
        # fixed in Arrow instead of here.
        if len(object_refs) == 0:
            return [], []

        if len(object_refs) != len(set(object_refs)):
            raise ValueError("Wait requires a list of unique object refs.")
        if num_returns <= 0:
            raise ValueError(
                "Invalid number of objects to return %d." % num_returns)
        if num_returns > len(object_refs):
            raise ValueError("num_returns cannot be greater than the number "
                             "of objects provided to ray.wait.")

        timeout = timeout if timeout is not None else 10**6
        timeout_milliseconds = int(timeout * 1000)
        ready_ids, remaining_ids = worker.core_worker.wait(
            object_refs,
            num_returns,
            timeout_milliseconds,
            worker.current_task_id,
            fetch_local,
        )
        return ready_ids, remaining_ids


@client_mode_hook
def get_actor(name):
    """Get a handle to a detached actor.

    Gets a handle to a detached actor with the given name. The actor must
    have been created with Actor.options(name="name").remote().

    Returns:
        ActorHandle to the actor.

    Raises:
        ValueError if the named actor does not exist.
    """
    if not name:
        raise ValueError("Please supply a non-empty value to get_actor")
    worker = global_worker
    worker.check_connected()
    handle = worker.core_worker.get_named_actor_handle(name)
    return handle


@client_mode_hook
def kill(actor, *, no_restart=True):
    """Kill an actor forcefully.

    This will interrupt any running tasks on the actor, causing them to fail
    immediately. ``atexit`` handlers installed in the actor will not be run.

    If you want to kill the actor but let pending tasks finish,
    you can call ``actor.__ray_terminate__.remote()`` instead to queue a
    termination task. Any ``atexit`` handlers installed in the actor *will*
    be run in this case.

    If the actor is a detached actor, subsequent calls to get its handle via
    ray.get_actor will fail.

    Args:
        actor (ActorHandle): Handle to the actor to kill.
        no_restart (bool): Whether or not this actor should be restarted if
            it's a restartable actor.
    """
    worker = global_worker
    worker.check_connected()
    if not isinstance(actor, ray.actor.ActorHandle):
        raise ValueError("ray.kill() only supported for actors. "
                         "Got: {}.".format(type(actor)))
    worker.core_worker.kill_actor(actor._ray_actor_id, no_restart)


@client_mode_hook
def cancel(object_ref, *, force=False, recursive=True):
    """Cancels a task according to the following conditions.

    If the specified task is pending execution, it will not be executed. If
    the task is currently executing, the behavior depends on the ``force``
    flag. When ``force=False``, a KeyboardInterrupt will be raised in Python
    and when ``force=True``, the executing task will immediately exit.
    If the task is already finished, nothing will happen.

    Only non-actor tasks can be canceled. Canceled tasks will not be
    retried (max_retries will not be respected).

    Calling ray.get on a canceled task will raise a TaskCancelledError or a
    WorkerCrashedError if ``force=True``.

    Args:
        object_ref (ObjectRef): ObjectRef returned by the task
            that should be canceled.
        force (boolean): Whether to force-kill a running task by killing
            the worker that is running the task.
        recursive (boolean): Whether to try to cancel tasks submitted by the
            task specified.
    Raises:
        TypeError: This is also raised for actor tasks.
    """
    worker = ray.worker.global_worker
    worker.check_connected()

    if not isinstance(object_ref, ray.ObjectRef):
        raise TypeError(
            "ray.cancel() only supported for non-actor object refs. "
            f"Got: {type(object_ref)}.")
    return worker.core_worker.cancel_task(object_ref, force, recursive)


def _mode(worker=global_worker):
    """This is a wrapper around worker.mode.

    We use this wrapper so that in the remote decorator, we can call _mode()
    instead of worker.mode. The difference is that when we attempt to
    serialize remote functions, we don't attempt to serialize the worker
    object, which cannot be serialized.
    """
    return worker.mode


def make_decorator(num_returns=None,
                   num_cpus=None,
                   num_gpus=None,
                   memory=None,
                   object_store_memory=None,
                   resources=None,
                   accelerator_type=None,
                   max_calls=None,
                   max_retries=None,
                   max_restarts=None,
                   max_task_retries=None,
                   worker=None):
    def decorator(function_or_class):
        if (inspect.isfunction(function_or_class)
                or is_cython(function_or_class)):
            # Set the remote function default resources.
            if max_restarts is not None:
                raise ValueError("The keyword 'max_restarts' is not "
                                 "allowed for remote functions.")
            if max_task_retries is not None:
                raise ValueError("The keyword 'max_task_retries' is not "
                                 "allowed for remote functions.")
            if num_returns is not None and (not isinstance(num_returns, int)
                                            or num_returns < 0):
                raise ValueError(
                    "The keyword 'num_returns' only accepts 0 or a"
                    " positive integer")
            if max_retries is not None and (not isinstance(max_retries, int)
                                            or max_retries < -1):
                raise ValueError(
                    "The keyword 'max_retries' only accepts 0, -1 or a"
                    " positive integer")
            if max_calls is not None and (not isinstance(max_calls, int)
                                          or max_calls < 0):
                raise ValueError(
                    "The keyword 'max_calls' only accepts 0 or a positive"
                    " integer")
            return ray.remote_function.RemoteFunction(
                Language.PYTHON, function_or_class, None, num_cpus, num_gpus,
                memory, object_store_memory, resources, accelerator_type,
                num_returns, max_calls, max_retries)

        if inspect.isclass(function_or_class):
            if num_returns is not None:
                raise TypeError("The keyword 'num_returns' is not "
                                "allowed for actors.")
            if max_calls is not None:
                raise TypeError("The keyword 'max_calls' is not "
                                "allowed for actors.")
            if max_restarts is not None and (not isinstance(max_restarts, int)
                                             or max_restarts < -1):
                raise ValueError(
                    "The keyword 'max_restarts' only accepts -1, 0 or a"
                    " positive integer")
            if max_task_retries is not None and (not isinstance(
                    max_task_retries, int) or max_task_retries < -1):
                raise ValueError(
                    "The keyword 'max_task_retries' only accepts -1, 0 or a"
                    " positive integer")
            return ray.actor.make_actor(function_or_class, num_cpus, num_gpus,
                                        memory, object_store_memory, resources,
                                        accelerator_type, max_restarts,
                                        max_task_retries)

        raise TypeError("The @ray.remote decorator must be applied to "
                        "either a function or to a class.")

    return decorator


def remote(*args, **kwargs):
    """Defines a remote function or an actor class.

    This can be used with no arguments to define a remote function or actor as
    follows:

    .. code-block:: python

        @ray.remote
        def f():
            return 1

        @ray.remote
        class Foo:
            def method(self):
                return 1

    It can also be used with specific keyword arguments as follows:

    .. code-block:: python

        @ray.remote(num_gpus=1, max_calls=1, num_returns=2)
        def f():
            return 1, 2

        @ray.remote(num_cpus=2, resources={"CustomResource": 1})
        class Foo:
            def method(self):
                return 1

    Remote task and actor objects returned by @ray.remote can also be
    dynamically modified with the same arguments as above using
    ``.options()`` as follows:

    .. code-block:: python

        @ray.remote(num_gpus=1, max_calls=1, num_returns=2)
        def f():
            return 1, 2
        g = f.options(num_gpus=2, max_calls=None)

        @ray.remote(num_cpus=2, resources={"CustomResource": 1})
        class Foo:
            def method(self):
                return 1
        Bar = Foo.options(num_cpus=1, resources=None)

    Running remote actors will be terminated when the actor handle to them
    in Python is deleted, which will cause them to complete any outstanding
    work and then shut down. If you want to kill them immediately, you can
    also call ``ray.kill(actor)``.

    Args:
        num_returns (int): This is only for *remote functions*. It specifies
            the number of object refs returned by
            the remote function invocation.
        num_cpus (float): The quantity of CPU cores to reserve
            for this task or for the lifetime of the actor.
        num_gpus (int): The quantity of GPUs to reserve
            for this task or for the lifetime of the actor.
        resources (Dict[str, float]): The quantity of various custom resources
            to reserve for this task or for the lifetime of the actor.
            This is a dictionary mapping strings (resource names) to floats.
        accelerator_type: If specified, requires that the task or actor run
            on a node with the specified type of accelerator.
            See `ray.accelerators` for accelerator types.
        max_calls (int): Only for *remote functions*. This specifies the
            maximum number of times that a given worker can execute
            the given remote function before it must exit
            (this can be used to address memory leaks in third-party
            libraries or to reclaim resources that cannot easily be
            released, e.g., GPU memory that was acquired by TensorFlow).
            By default this is infinite.
        max_restarts (int): Only for *actors*. This specifies the maximum
            number of times that the actor should be restarted when it dies
            unexpectedly. The minimum valid value is 0 (default),
            which indicates that the actor doesn't need to be restarted.
            A value of -1 indicates that an actor should be restarted
            indefinitely.
        max_task_retries (int): Only for *actors*. How many times to
            retry an actor task if the task fails due to a system error,
            e.g., the actor has died. If set to -1, the system will
            retry the failed task until the task succeeds, or the actor
            has reached its max_restarts limit. If set to `n > 0`, the
            system will retry the failed task up to n times, after which the
            task will throw a `RayActorError` exception upon :obj:`ray.get`.
            Note that Python exceptions are not considered system errors
            and will not trigger retries.
        max_retries (int): Only for *remote functions*. This specifies
            the maximum number of times that the remote function
            should be rerun when the worker process executing it
            crashes unexpectedly. The minimum valid value is 0,
            the default is 4 (default), and a value of -1 indicates
            infinite retries.
        runtime_env (Dict[str, Any]): Specifies the runtime environment for
            this actor or task and its children. See``runtime_env.py`` for
            detailed documentation.
        override_environment_variables (Dict[str, str]): This specifies
            environment variables to override for the actor or task.  The
            overrides are propagated to all child actors and tasks.  This
            is a dictionary mapping variable names to their values.  Existing
            variables can be overridden, new ones can be created, and an
            existing variable can be unset by setting it to an empty string.

    """
    worker = global_worker

    if len(args) == 1 and len(kwargs) == 0 and callable(args[0]):
        # This is the case where the decorator is just @ray.remote.
        return make_decorator(worker=worker)(args[0])

    # Parse the keyword arguments from the decorator.
    error_string = ("The @ray.remote decorator must be applied either "
                    "with no arguments and no parentheses, for example "
                    "'@ray.remote', or it must be applied using some of "
                    "the arguments 'num_returns', 'num_cpus', 'num_gpus', "
                    "'memory', 'object_store_memory', 'resources', "
                    "'max_calls', or 'max_restarts', like "
                    "'@ray.remote(num_returns=2, "
                    "resources={\"CustomResource\": 1})'.")
    assert len(args) == 0 and len(kwargs) > 0, error_string
    for key in kwargs:
        assert key in [
            "num_returns",
            "num_cpus",
            "num_gpus",
            "memory",
            "object_store_memory",
            "resources",
            "accelerator_type",
            "max_calls",
            "max_restarts",
            "max_task_retries",
            "max_retries",
        ], error_string

    num_cpus = kwargs["num_cpus"] if "num_cpus" in kwargs else None
    num_gpus = kwargs["num_gpus"] if "num_gpus" in kwargs else None
    resources = kwargs.get("resources")
    if not isinstance(resources, dict) and resources is not None:
        raise TypeError("The 'resources' keyword argument must be a "
                        f"dictionary, but received type {type(resources)}.")
    if resources is not None:
        assert "CPU" not in resources, "Use the 'num_cpus' argument."
        assert "GPU" not in resources, "Use the 'num_gpus' argument."

    accelerator_type = kwargs.get("accelerator_type")

    # Handle other arguments.
    num_returns = kwargs.get("num_returns")
    max_calls = kwargs.get("max_calls")
    max_restarts = kwargs.get("max_restarts")
    max_task_retries = kwargs.get("max_task_retries")
    memory = kwargs.get("memory")
    object_store_memory = kwargs.get("object_store_memory")
    max_retries = kwargs.get("max_retries")

    return make_decorator(
        num_returns=num_returns,
        num_cpus=num_cpus,
        num_gpus=num_gpus,
        memory=memory,
        object_store_memory=object_store_memory,
        resources=resources,
        accelerator_type=accelerator_type,
        max_calls=max_calls,
        max_restarts=max_restarts,
        max_task_retries=max_task_retries,
        max_retries=max_retries,
        worker=worker)<|MERGE_RESOLUTION|>--- conflicted
+++ resolved
@@ -62,11 +62,7 @@
 LOCAL_MODE = 2
 SPILL_WORKER_MODE = 3
 RESTORE_WORKER_MODE = 4
-<<<<<<< HEAD
 UTIL_WORKER_MODE = 5
-=======
-GENERAL_IO_WORKER_MODE = 5
->>>>>>> 7e63090c
 
 ERROR_KEY_PREFIX = b"Error:"
 
