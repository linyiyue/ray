from contextlib import contextmanager
import colorama
import atexit
import faulthandler
import hashlib
import inspect
import io
import json
import logging
import os
import redis
import sys
import threading
import time
import traceback
from typing import Any, Dict, List, Iterator

# Ray modules
from ray.autoscaler._private.constants import AUTOSCALER_EVENTS
from ray.autoscaler._private.util import DEBUG_AUTOSCALING_ERROR
import ray.cloudpickle as pickle
import ray.gcs_utils
import ray._private.memory_monitor as memory_monitor
import ray.node
import ray.job_config
import ray._private.parameter
import ray.ray_constants as ray_constants
import ray.remote_function
import ray.serialization as serialization
import ray._private.services as services
import ray._private.runtime_env as runtime_env
import ray._private.import_thread as import_thread
import ray
import setproctitle
import ray.state

from ray import (
    ActorID,
    JobID,
    ObjectRef,
    Language,
)
from ray import profiling

from ray.exceptions import (
    RaySystemError,
    RayError,
    RayTaskError,
    ObjectStoreFullError,
)
from ray._private.function_manager import FunctionActorManager
from ray._private.ray_logging import setup_logger
from ray._private.ray_logging import global_worker_stdstream_dispatcher
from ray._private.utils import _random_string, check_oversized_pickle
from ray.util.inspect import is_cython
from ray.experimental.internal_kv import _internal_kv_get, \
    _internal_kv_initialized
from ray._private.client_mode_hook import client_mode_hook

SCRIPT_MODE = 0
WORKER_MODE = 1
LOCAL_MODE = 2
SPILL_WORKER_MODE = 3
RESTORE_WORKER_MODE = 4
UTIL_WORKER_MODE = 5

ERROR_KEY_PREFIX = b"Error:"

# Logger for this module. It should be configured at the entry point
# into the program using Ray. Ray provides a default configuration at
# entry/init points.
logger = logging.getLogger(__name__)


# Visible for testing.
def _unhandled_error_handler(e: Exception):
    logger.error("Unhandled error (suppress with "
                 "RAY_IGNORE_UNHANDLED_ERRORS=1): {}".format(e))


class Worker:
    """A class used to define the control flow of a worker process.

    Note:
        The methods in this class are considered unexposed to the user. The
        functions outside of this class are considered exposed.

    Attributes:
        node (ray.node.Node): The node this worker is attached to.
        mode: The mode of the worker. One of SCRIPT_MODE, LOCAL_MODE, and
            WORKER_MODE.
        cached_functions_to_run (List): A list of functions to run on all of
            the workers that should be exported as soon as connect is called.
    """

    def __init__(self):
        """Initialize a Worker object."""
        self.node = None
        self.mode = None
        self.cached_functions_to_run = []
        self.actors = {}
        # When the worker is constructed. Record the original value of the
        # CUDA_VISIBLE_DEVICES environment variable.
        self.original_gpu_ids = ray._private.utils.get_cuda_visible_devices()
        self.memory_monitor = memory_monitor.MemoryMonitor()
        # A dictionary that maps from driver id to SerializationContext
        # TODO: clean up the SerializationContext once the job finished.
        self.serialization_context_map = {}
        self.function_actor_manager = FunctionActorManager(self)
        # This event is checked regularly by all of the threads so that they
        # know when to exit.
        self.threads_stopped = threading.Event()
        # Index of the current session. This number will
        # increment every time when `ray.shutdown` is called.
        self._session_index = 0
        # If this is set, the next .remote call should drop into the
        # debugger, at the specified breakpoint ID.
        self.debugger_breakpoint = b""
        # If this is set, ray.get calls invoked on the object ID returned
        # by the worker should drop into the debugger at the specified
        # breakpoint ID.
        self.debugger_get_breakpoint = b""
        self._load_code_from_local = False

    @property
    def connected(self):
        """bool: True if Ray has been started and False otherwise."""
        return self.node is not None

    @property
    def node_ip_address(self):
        self.check_connected()
        return self.node.node_ip_address

    @property
    def load_code_from_local(self):
        self.check_connected()
        return self._load_code_from_local

    @property
    def current_job_id(self):
        if hasattr(self, "core_worker"):
            return self.core_worker.get_current_job_id()
        return JobID.nil()

    @property
    def actor_id(self):
        if hasattr(self, "core_worker"):
            return self.core_worker.get_actor_id()
        return ActorID.nil()

    @property
    def current_task_id(self):
        return self.core_worker.get_current_task_id()

    @property
    def current_node_id(self):
        return self.core_worker.get_current_node_id()

    @property
    def placement_group_id(self):
        return self.core_worker.get_placement_group_id()

    @property
    def should_capture_child_tasks_in_placement_group(self):
        return self.core_worker.should_capture_child_tasks_in_placement_group()

    @property
    def current_session_and_job(self):
        """Get the current session index and job id as pair."""
        assert isinstance(self._session_index, int)
        assert isinstance(self.current_job_id, ray.JobID)
        return self._session_index, self.current_job_id

    def get_serialization_context(self, job_id=None):
        """Get the SerializationContext of the job that this worker is processing.

        Args:
            job_id: The ID of the job that indicates which job to get
                the serialization context for.

        Returns:
            The serialization context of the given job.
        """
        # This function needs to be protected by a lock, because it will be
        # called by`register_class_for_serialization`, as well as the import
        # thread, from different threads. Also, this function will recursively
        # call itself, so we use RLock here.
        if job_id is None:
            job_id = self.current_job_id
        with self.lock:
            if job_id not in self.serialization_context_map:
                self.serialization_context_map[
                    job_id] = serialization.SerializationContext(self)
            return self.serialization_context_map[job_id]

    def check_connected(self):
        """Check if the worker is connected.

        Raises:
          Exception: An exception is raised if the worker is not connected.
        """
        if not self.connected:
            raise RaySystemError("Ray has not been started yet. You can "
                                 "start Ray with 'ray.init()'.")

    def set_mode(self, mode):
        """Set the mode of the worker.

        The mode SCRIPT_MODE should be used if this Worker is a driver that is
        being run as a Python script or interactively in a shell. It will print
        information about task failures.

        The mode WORKER_MODE should be used if this Worker is not a driver. It
        will not print information about tasks.

        The mode LOCAL_MODE should be used if this Worker is a driver and if
        you want to run the driver in a manner equivalent to serial Python for
        debugging purposes. It will not send remote function calls to the
        scheduler and will instead execute them in a blocking fashion.

        Args:
            mode: One of SCRIPT_MODE, WORKER_MODE, and LOCAL_MODE.
        """
        self.mode = mode

    def set_load_code_from_local(self, load_code_from_local):
        self._load_code_from_local = load_code_from_local

    def put_object(self, value, object_ref=None):
        """Put value in the local object store with object reference `object_ref`.

        This assumes that the value for `object_ref` has not yet been placed in
        the local object store. If the plasma store is full, the worker will
        automatically retry up to DEFAULT_PUT_OBJECT_RETRIES times. Each
        retry will delay for an exponentially doubling amount of time,
        starting with DEFAULT_PUT_OBJECT_DELAY. After this, exception
        will be raised.

        Args:
            value: The value to put in the object store.
            object_ref (ObjectRef): The object ref of the value to be
                put. If None, one will be generated.

        Returns:
            ObjectRef: The object ref the object was put under.

        Raises:
            ray.exceptions.ObjectStoreFullError: This is raised if the attempt
                to store the object fails because the object store is full even
                after multiple retries.
        """
        # Make sure that the value is not an object ref.
        if isinstance(value, ObjectRef):
            raise TypeError(
                "Calling 'put' on an ray.ObjectRef is not allowed "
                "(similarly, returning an ray.ObjectRef from a remote "
                "function is not allowed). If you really want to "
                "do this, you can wrap the ray.ObjectRef in a list and "
                "call 'put' on it (or return it).")

        if self.mode == LOCAL_MODE:
            assert object_ref is None, ("Local Mode does not support "
                                        "inserting with an ObjectRef")

        serialized_value = self.get_serialization_context().serialize(value)
        # This *must* be the first place that we construct this python
        # ObjectRef because an entry with 0 local references is created when
        # the object is Put() in the core worker, expecting that this python
        # reference will be created. If another reference is created and
        # removed before this one, it will corrupt the state in the
        # reference counter.
        return ray.ObjectRef(
            self.core_worker.put_serialized_object(
                serialized_value, object_ref=object_ref))

    def raise_errors(self, data_metadata_pairs, object_refs):
        context = self.get_serialization_context()
        out = context.deserialize_objects(data_metadata_pairs, object_refs)
        if "RAY_IGNORE_UNHANDLED_ERRORS" in os.environ:
            return
        for e in out:
            _unhandled_error_handler(e)

    def deserialize_objects(self, data_metadata_pairs, object_refs):
        context = self.get_serialization_context()
        return context.deserialize_objects(data_metadata_pairs, object_refs)

    def get_objects(self, object_refs, timeout=None):
        """Get the values in the object store associated with the IDs.

        Return the values from the local object store for object_refs. This
        will block until all the values for object_refs have been written to
        the local object store.

        Args:
            object_refs (List[object_ref.ObjectRef]): A list of the object refs
                whose values should be retrieved.
            timeout (float): timeout (float): The maximum amount of time in
                seconds to wait before returning.
        Returns:
            list: List of deserialized objects
            bytes: UUID of the debugger breakpoint we should drop
                into or b"" if there is no breakpoint.
        """
        # Make sure that the values are object refs.
        for object_ref in object_refs:
            if not isinstance(object_ref, ObjectRef):
                raise TypeError(
                    f"Attempting to call `get` on the value {object_ref}, "
                    "which is not an ray.ObjectRef.")

        timeout_ms = int(timeout * 1000) if timeout else -1
        data_metadata_pairs = self.core_worker.get_objects(
            object_refs, self.current_task_id, timeout_ms)
        debugger_breakpoint = b""
        for (data, metadata) in data_metadata_pairs:
            if metadata:
                metadata_fields = metadata.split(b",")
                if len(metadata_fields) >= 2 and metadata_fields[1].startswith(
                        ray_constants.OBJECT_METADATA_DEBUG_PREFIX):
                    debugger_breakpoint = metadata_fields[1][len(
                        ray_constants.OBJECT_METADATA_DEBUG_PREFIX):]
        return self.deserialize_objects(data_metadata_pairs,
                                        object_refs), debugger_breakpoint

    def run_function_on_all_workers(self, function,
                                    run_on_other_drivers=False):
        """Run arbitrary code on all of the workers.

        This function will first be run on the driver, and then it will be
        exported to all of the workers to be run. It will also be run on any
        new workers that register later. If ray.init has not been called yet,
        then cache the function and export it later.

        Args:
            function (Callable): The function to run on all of the workers. It
                takes only one argument, a worker info dict. If it returns
                anything, its return values will not be used.
            run_on_other_drivers: The boolean that indicates whether we want to
                run this function on other drivers. One case is we may need to
                share objects across drivers.
        """
        # If ray.init has not been called yet, then cache the function and
        # export it when connect is called. Otherwise, run the function on all
        # workers.
        if self.mode is None:
            self.cached_functions_to_run.append(function)
        else:
            # Attempt to pickle the function before we need it. This could
            # fail, and it is more convenient if the failure happens before we
            # actually run the function locally.
            pickled_function = pickle.dumps(function)

            function_to_run_id = hashlib.shake_128(pickled_function).digest(
                ray_constants.ID_SIZE)
            key = b"FunctionsToRun:" + function_to_run_id
            # First run the function on the driver.
            # We always run the task locally.
            function({"worker": self})
            # Check if the function has already been put into redis.
            function_exported = self.redis_client.setnx(b"Lock:" + key, 1)
            if not function_exported:
                # In this case, the function has already been exported, so
                # we don't need to export it again.
                return

            check_oversized_pickle(pickled_function, function.__name__,
                                   "function", self)

            # Run the function on all workers.
            self.redis_client.hset(
                key,
                mapping={
                    "job_id": self.current_job_id.binary(),
                    "function_id": function_to_run_id,
                    "function": pickled_function,
                    "run_on_other_drivers": str(run_on_other_drivers),
                })
            self.redis_client.rpush("Exports", key)
            # TODO(rkn): If the worker fails after it calls setnx and before it
            # successfully completes the hset and rpush, then the program will
            # most likely hang. This could be fixed by making these three
            # operations into a transaction (or by implementing a custom
            # command that does all three things).

    def main_loop(self):
        """The main loop a worker runs to receive and execute tasks."""

        def sigterm_handler(signum, frame):
            shutdown(True)
            sys.exit(1)

        ray._private.utils.set_sigterm_handler(sigterm_handler)
        self.core_worker.run_task_loop()
        sys.exit(0)


def get_gpu_ids():
    """Get the IDs of the GPUs that are available to the worker.

    If the CUDA_VISIBLE_DEVICES environment variable was set when the worker
    started up, then the IDs returned by this method will be a subset of the
    IDs in CUDA_VISIBLE_DEVICES. If not, the IDs will fall in the range
    [0, NUM_GPUS - 1], where NUM_GPUS is the number of GPUs that the node has.

    Returns:
        A list of GPU IDs.
    """
    worker = global_worker
    worker.check_connected()

    # TODO(ilr) Handle inserting resources in local mode
    all_resource_ids = global_worker.core_worker.resource_ids()
    assigned_ids = set()
    for resource, assignment in all_resource_ids.items():
        # Handle both normal and placement group GPU resources.
        if resource == "GPU" or resource.startswith("GPU_group_"):
            for resource_id, _ in assignment:
                assigned_ids.add(resource_id)

    assigned_ids = list(assigned_ids)
    # If the user had already set CUDA_VISIBLE_DEVICES, then respect that (in
    # the sense that only GPU IDs that appear in CUDA_VISIBLE_DEVICES should be
    # returned).
    if global_worker.original_gpu_ids is not None:
        assigned_ids = [
            global_worker.original_gpu_ids[gpu_id] for gpu_id in assigned_ids
        ]
        # Give all GPUs in local_mode.
        if global_worker.mode == LOCAL_MODE:
            max_gpus = global_worker.node.get_resource_spec().num_gpus
            assigned_ids = global_worker.original_gpu_ids[:max_gpus]

    return assigned_ids


def get_resource_ids():
    """Get the IDs of the resources that are available to the worker.

    Returns:
        A dictionary mapping the name of a resource to a list of pairs, where
        each pair consists of the ID of a resource and the fraction of that
        resource reserved for this worker.
    """
    worker = global_worker
    worker.check_connected()

    if _mode() == LOCAL_MODE:
        raise RuntimeError("ray.get_resource_ids() currently does not work in "
                           "local_mode.")

    return global_worker.core_worker.resource_ids()


def get_dashboard_url():
    """Get the URL to access the Ray dashboard.

    Note that the URL does not specify which node the dashboard is on.

    Returns:
        The URL of the dashboard as a string.
    """
    worker = global_worker
    worker.check_connected()
    return _global_node.webui_url


global_worker = Worker()
"""Worker: The global Worker object for this worker process.

We use a global Worker object to ensure that there is a single worker object
per worker process.
"""

_global_node = None
"""ray.node.Node: The global node object that is created by ray.init()."""


@client_mode_hook
def init(
        address=None,
        *,
        num_cpus=None,
        num_gpus=None,
        resources=None,
        object_store_memory=None,
        local_mode=False,
        ignore_reinit_error=False,
        include_dashboard=None,
        dashboard_host=ray_constants.DEFAULT_DASHBOARD_IP,
        dashboard_port=None,
        job_config=None,
        configure_logging=True,
        logging_level=logging.INFO,
        logging_format=ray_constants.LOGGER_FORMAT,
        log_to_driver=True,
        # The following are unstable parameters and their use is discouraged.
        _enable_object_reconstruction=False,
        _redis_max_memory=None,
        _plasma_directory=None,
        _node_ip_address=ray_constants.NODE_DEFAULT_IP,
        _driver_object_store_memory=None,
        _memory=None,
        _redis_password=ray_constants.REDIS_DEFAULT_PASSWORD,
        _temp_dir=None,
        _lru_evict=False,
        _metrics_export_port=None,
        _system_config=None):
    """
    Connect to an existing Ray cluster or start one and connect to it.

    This method handles two cases; either a Ray cluster already exists and we
    just attach this driver to it or we start all of the processes associated
    with a Ray cluster and attach to the newly started cluster.

    To start Ray and all of the relevant processes, use this as follows:

    .. code-block:: python

        ray.init()

    To connect to an existing Ray cluster, use this as follows (substituting
    in the appropriate address):

    .. code-block:: python

        ray.init(address="123.45.67.89:6379")

    You can also define an environment variable called `RAY_ADDRESS` in
    the same format as the `address` parameter to connect to an existing
    cluster with ray.init() or ray.init(address="auto").

    Args:
        address (str): The address of the Ray cluster to connect to. If
            this address is not provided, then this command will start Redis,
            a raylet, a plasma store, a plasma manager, and some workers.
            It will also kill these processes when Python exits. If the driver
            is running on a node in a Ray cluster, using `auto` as the value
            tells the driver to detect the the cluster, removing the need to
            specify a specific node address. If the environment variable
            `RAY_ADDRESS` is defined and the address is None or "auto", Ray
            will set `address` to `RAY_ADDRESS`.
        num_cpus (int): Number of CPUs the user wishes to assign to each
            raylet. By default, this is set based on virtual cores.
        num_gpus (int): Number of GPUs the user wishes to assign to each
            raylet. By default, this is set based on detected GPUs.
        resources: A dictionary mapping the names of custom resources to the
            quantities for them available.
        object_store_memory: The amount of memory (in bytes) to start the
            object store with. By default, this is automatically set based on
            available system memory.
        local_mode (bool): If true, the code will be executed serially. This
            is useful for debugging.
        ignore_reinit_error: If true, Ray suppresses errors from calling
            ray.init() a second time. Ray won't be restarted.
        include_dashboard: Boolean flag indicating whether or not to start the
            Ray dashboard, which displays the status of the Ray
            cluster. If this argument is None, then the UI will be started if
            the relevant dependencies are present.
        dashboard_host: The host to bind the dashboard server to. Can either be
            localhost (127.0.0.1) or 0.0.0.0 (available from all interfaces).
            By default, this is set to localhost to prevent access from
            external machines.
        dashboard_port(int, None): The port to bind the dashboard server to.
            Defaults to 8265 and Ray will automatically find a free port if
            8265 is not available.
        job_config (ray.job_config.JobConfig): The job configuration.
        configure_logging: True (default) if configuration of logging is
            allowed here. Otherwise, the user may want to configure it
            separately.
        logging_level: Logging level, defaults to logging.INFO. Ignored unless
            "configure_logging" is true.
        logging_format: Logging format, defaults to string containing a
            timestamp, filename, line number, and message. See the source file
            ray_constants.py for details. Ignored unless "configure_logging"
            is true.
        log_to_driver (bool): If true, the output from all of the worker
            processes on all nodes will be directed to the driver.
        _enable_object_reconstruction (bool): If True, when an object stored in
            the distributed plasma store is lost due to node failure, Ray will
            attempt to reconstruct the object by re-executing the task that
            created the object. Arguments to the task will be recursively
            reconstructed. If False, then ray.ObjectLostError will be
            thrown.
        _redis_max_memory: Redis max memory.
        _plasma_directory: Override the plasma mmap file directory.
        _node_ip_address (str): The IP address of the node that we are on.
        _driver_object_store_memory (int): Limit the amount of memory the
            driver can use in the object store for creating objects.
        _memory: Amount of reservable memory resource to create.
        _redis_password (str): Prevents external clients without the password
            from connecting to Redis if provided.
        _temp_dir (str): If provided, specifies the root temporary
            directory for the Ray process. Defaults to an OS-specific
            conventional location, e.g., "/tmp/ray".
        _metrics_export_port(int): Port number Ray exposes system metrics
            through a Prometheus endpoint. It is currently under active
            development, and the API is subject to change.
        _system_config (dict): Configuration for overriding
            RayConfig defaults. For testing purposes ONLY.

    Returns:
        Address information about the started processes.

    Raises:
        Exception: An exception is raised if an inappropriate combination of
            arguments is passed in.
    """

    # Try to increase the file descriptor limit, which is too low by
    # default for Ray: https://github.com/ray-project/ray/issues/11239
    try:
        import resource
        soft, hard = resource.getrlimit(resource.RLIMIT_NOFILE)
        if soft < hard:
            # https://github.com/ray-project/ray/issues/12059
            soft = max(soft, min(hard, 65536))
            logger.debug("Automatically increasing RLIMIT_NOFILE to max "
                         "value of {}".format(hard))
            try:
                resource.setrlimit(resource.RLIMIT_NOFILE, (soft, hard))
            except ValueError:
                logger.debug("Failed to raise limit.")
        soft, _ = resource.getrlimit(resource.RLIMIT_NOFILE)
        if soft < 4096:
            logger.warning(
                "File descriptor limit {} is too low for production "
                "servers and may result in connection errors. "
                "At least 8192 is recommended. --- "
                "Fix with 'ulimit -n 8192'".format(soft))
    except ImportError:
        logger.debug("Could not import resource module (on Windows)")
        pass

    if "RAY_ADDRESS" in os.environ:
        if address is None or address == "auto":
            address = os.environ["RAY_ADDRESS"]
    # Convert hostnames to numerical IP address.
    if _node_ip_address is not None:
        node_ip_address = services.address_to_ip(_node_ip_address)
    raylet_ip_address = node_ip_address

    if address:
        redis_address, _, _ = services.validate_redis_address(address)
    else:
        redis_address = None

    if configure_logging:
        setup_logger(logging_level, logging_format)

    if redis_address is not None:
        logger.info(
            f"Connecting to existing Ray cluster at address: {redis_address}")

    if local_mode:
        driver_mode = LOCAL_MODE
    else:
        driver_mode = SCRIPT_MODE

    if global_worker.connected:
        if ignore_reinit_error:
            logger.info(
                "Calling ray.init() again after it has already been called.")
            return
        else:
            raise RuntimeError("Maybe you called ray.init twice by accident? "
                               "This error can be suppressed by passing in "
                               "'ignore_reinit_error=True' or by calling "
                               "'ray.shutdown()' prior to 'ray.init()'.")

    _system_config = _system_config or {}
    if not isinstance(_system_config, dict):
        raise TypeError("The _system_config must be a dict.")

    global _global_node
    if redis_address is None:
        # In this case, we need to start a new cluster.
        ray_params = ray._private.parameter.RayParams(
            redis_address=redis_address,
            node_ip_address=node_ip_address,
            raylet_ip_address=raylet_ip_address,
            object_ref_seed=None,
            driver_mode=driver_mode,
            redirect_worker_output=None,
            redirect_output=None,
            num_cpus=num_cpus,
            num_gpus=num_gpus,
            resources=resources,
            num_redis_shards=None,
            redis_max_clients=None,
            redis_password=_redis_password,
            plasma_directory=_plasma_directory,
            huge_pages=None,
            include_dashboard=include_dashboard,
            dashboard_host=dashboard_host,
            dashboard_port=dashboard_port,
            memory=_memory,
            object_store_memory=object_store_memory,
            redis_max_memory=_redis_max_memory,
            plasma_store_socket_name=None,
            temp_dir=_temp_dir,
            start_initial_python_workers_for_first_job=True,
            _system_config=_system_config,
            lru_evict=_lru_evict,
            enable_object_reconstruction=_enable_object_reconstruction,
            metrics_export_port=_metrics_export_port)
        # Start the Ray processes. We set shutdown_at_exit=False because we
        # shutdown the node in the ray.shutdown call that happens in the atexit
        # handler. We still spawn a reaper process in case the atexit handler
        # isn't called.
        _global_node = ray.node.Node(
            head=True,
            shutdown_at_exit=False,
            spawn_reaper=True,
            ray_params=ray_params)
    else:
        # In this case, we are connecting to an existing cluster.
        if num_cpus is not None or num_gpus is not None:
            raise ValueError(
                "When connecting to an existing cluster, num_cpus "
                "and num_gpus must not be provided.")
        if resources is not None:
            raise ValueError("When connecting to an existing cluster, "
                             "resources must not be provided.")
        if object_store_memory is not None:
            raise ValueError("When connecting to an existing cluster, "
                             "object_store_memory must not be provided.")
        if _system_config is not None and len(_system_config) != 0:
            raise ValueError("When connecting to an existing cluster, "
                             "_system_config must not be provided.")
        if _enable_object_reconstruction:
            raise ValueError(
                "When connecting to an existing cluster, "
                "_enable_object_reconstruction must not be provided.")

        # In this case, we only need to connect the node.
        ray_params = ray._private.parameter.RayParams(
            node_ip_address=node_ip_address,
            raylet_ip_address=raylet_ip_address,
            redis_address=redis_address,
            redis_password=_redis_password,
            object_ref_seed=None,
            temp_dir=_temp_dir,
            _system_config=_system_config,
            lru_evict=_lru_evict,
            enable_object_reconstruction=_enable_object_reconstruction,
            metrics_export_port=_metrics_export_port)
        _global_node = ray.node.Node(
            ray_params,
            head=False,
            shutdown_at_exit=False,
            spawn_reaper=False,
            connect_only=True)

    if driver_mode == SCRIPT_MODE and job_config:
        # Rewrite the URI. Note the package isn't uploaded to the URI until
        # later in the connect
        runtime_env.rewrite_working_dir_uri(job_config)

    connect(
        _global_node,
        mode=driver_mode,
        log_to_driver=log_to_driver,
        worker=global_worker,
        driver_object_store_memory=_driver_object_store_memory,
        job_id=None,
        job_config=job_config)
    if job_config and job_config.code_search_path:
        global_worker.set_load_code_from_local(True)
    else:
        # Because `ray.shutdown()` doesn't reset this flag, for multiple
        # sessions in one process, the 2nd `ray.init()` will reuse the
        # flag of last session. For example:
        #     ray.init(load_code_from_local=True)
        #     ray.shutdown()
        #     ray.init()
        #     # Here the flag `load_code_from_local` is still True if we
        #     # doesn't have this `else` branch.
        #     ray.shutdown()
        global_worker.set_load_code_from_local(False)

    for hook in _post_init_hooks:
        hook()

    node_id = global_worker.core_worker.get_current_node_id()
    return dict(_global_node.address_info, node_id=node_id.hex())


# Functions to run as callback after a successful ray init.
_post_init_hooks = []


@client_mode_hook
def shutdown(_exiting_interpreter=False):
    """Disconnect the worker, and terminate processes started by ray.init().

    This will automatically run at the end when a Python process that uses Ray
    exits. It is ok to run this twice in a row. The primary use case for this
    function is to cleanup state between tests.

    Note that this will clear any remote function definitions, actor
    definitions, and existing actors, so if you wish to use any previously
    defined remote functions or actors after calling ray.shutdown(), then you
    need to redefine them. If they were defined in an imported module, then you
    will need to reload the module.

    Args:
        _exiting_interpreter (bool): True if this is called by the atexit hook
            and false otherwise. If we are exiting the interpreter, we will
            wait a little while to print any extra error messages.
    """
    if _exiting_interpreter and global_worker.mode == SCRIPT_MODE:
        # This is a duration to sleep before shutting down everything in order
        # to make sure that log messages finish printing.
        time.sleep(0.5)

    disconnect(_exiting_interpreter)

    # We need to destruct the core worker here because after this function,
    # we will tear down any processes spawned by ray.init() and the background
    # IO thread in the core worker doesn't currently handle that gracefully.
    if hasattr(global_worker, "core_worker"):
        del global_worker.core_worker

    # Disconnect global state from GCS.
    ray.state.state.disconnect()

    # Shut down the Ray processes.
    global _global_node
    if _global_node is not None:
        if _global_node.is_head():
            _global_node.destroy_external_storage()
        _global_node.kill_all_processes(check_alive=False, allow_graceful=True)
        _global_node = None

    # TODO(rkn): Instead of manually resetting some of the worker fields, we
    # should simply set "global_worker" to equal "None" or something like that.
    global_worker.set_mode(None)


atexit.register(shutdown, True)


# TODO(edoakes): this should only be set in the driver.
def sigterm_handler(signum, frame):
    sys.exit(signum)


try:
    ray._private.utils.set_sigterm_handler(sigterm_handler)
except ValueError:
    logger.warning("Failed to set SIGTERM handler, processes might"
                   "not be cleaned up properly on exit.")

# Define a custom excepthook so that if the driver exits with an exception, we
# can push that exception to Redis.
normal_excepthook = sys.excepthook


def custom_excepthook(type, value, tb):
    # If this is a driver, push the exception to GCS worker table.
    if global_worker.mode == SCRIPT_MODE and hasattr(global_worker,
                                                     "worker_id"):
        error_message = "".join(traceback.format_tb(tb))
        worker_id = global_worker.worker_id
        worker_type = ray.gcs_utils.DRIVER
        worker_info = {"exception": error_message}

        ray.state.state._check_connected()
        ray.state.state.add_worker(worker_id, worker_type, worker_info)
    # Call the normal excepthook.
    normal_excepthook(type, value, tb)


sys.excepthook = custom_excepthook


def print_logs(redis_client, threads_stopped, job_id):
    """Prints log messages from workers on all of the nodes.

    Args:
        redis_client: A client to the primary Redis shard.
        threads_stopped (threading.Event): A threading event used to signal to
            the thread that it should exit.
        job_id (JobID): The id of the driver's job

    """
    pubsub_client = redis_client.pubsub(ignore_subscribe_messages=True)
    pubsub_client.subscribe(ray.gcs_utils.LOG_FILE_CHANNEL)
    localhost = services.get_node_ip_address()
    try:
        # Keep track of the number of consecutive log messages that have been
        # received with no break in between. If this number grows continually,
        # then the worker is probably not able to process the log messages as
        # rapidly as they are coming in.
        num_consecutive_messages_received = 0
        while True:
            # Exit if we received a signal that we should stop.
            if threads_stopped.is_set():
                return

            msg = pubsub_client.get_message()
            if msg is None:
                num_consecutive_messages_received = 0
                threads_stopped.wait(timeout=0.01)
                continue
            num_consecutive_messages_received += 1
            if (num_consecutive_messages_received % 100 == 0
                    and num_consecutive_messages_received > 0):
                logger.warning(
                    "The driver may not be able to keep up with the "
                    "stdout/stderr of the workers. To avoid forwarding logs "
                    "to the driver, use 'ray.init(log_to_driver=False)'.")

            data = json.loads(ray._private.utils.decode(msg["data"]))

            # Don't show logs from other drivers.
            if data["job"] and ray._private.utils.binary_to_hex(
                    job_id.binary()) != data["job"]:
                continue
            data["localhost"] = localhost
            global_worker_stdstream_dispatcher.emit(data)

    except (OSError, redis.exceptions.ConnectionError) as e:
        logger.error(f"print_logs: {e}")
    finally:
        # Close the pubsub client to avoid leaking file descriptors.
        pubsub_client.close()


def print_to_stdstream(data):
    print_file = sys.stderr if data["is_err"] else sys.stdout
    print_worker_logs(data, print_file)


# Start time of this process, used for relative time logs.
t0 = time.time()
autoscaler_log_fyi_printed = False


def filter_autoscaler_events(lines: List[str]) -> Iterator[str]:
    """Given raw log lines from the monitor, return only autoscaler events.

    Autoscaler events are denoted by the ":event_summary:" magic token.
    """
    global autoscaler_log_fyi_printed

    if not AUTOSCALER_EVENTS:
        return

    # Print out autoscaler events only, ignoring other messages.
    for line in lines:
        if ":event_summary:" in line:
            if not autoscaler_log_fyi_printed:
                yield ("Tip: use `ray status` to view detailed "
                       "autoscaling status. To disable autoscaler event "
                       "messages, you can set AUTOSCALER_EVENTS=0.")
                autoscaler_log_fyi_printed = True
            # The event text immediately follows the ":event_summary:"
            # magic token.
            yield line.split(":event_summary:")[1]


def time_string() -> str:
    """Return the relative time from the start of this job.

    For example, 15m30s.
    """
    delta = time.time() - t0
    hours = 0
    minutes = 0
    while delta > 3600:
        hours += 1
        delta -= 3600
    while delta > 60:
        minutes += 1
        delta -= 60
    output = ""
    if hours:
        output += "{}h".format(hours)
    if minutes:
        output += "{}m".format(minutes)
    output += "{}s".format(int(delta))
    return output


def print_worker_logs(data: Dict[str, str], print_file: Any):
    def prefix_for(data: Dict[str, str]) -> str:
        """The PID prefix for this log line."""
        if data["pid"] in ["autoscaler", "raylet"]:
            return ""
        else:
            return "pid="

    def color_for(data: Dict[str, str]) -> str:
        """The color for this log line."""
        if data["pid"] == "raylet":
            return colorama.Fore.YELLOW
        elif data["pid"] == "autoscaler":
            return colorama.Style.BRIGHT + colorama.Fore.CYAN
        else:
            return colorama.Fore.CYAN

    if data["pid"] == "autoscaler":
        pid = "{} +{}".format(data["pid"], time_string())
        lines = filter_autoscaler_events(data["lines"])
    else:
        pid = data["pid"]
        lines = data["lines"]

    if data["ip"] == data["localhost"]:
        for line in lines:
            print(
                "{}{}({}{}){} {}".format(colorama.Style.DIM, color_for(data),
                                         prefix_for(data), pid,
                                         colorama.Style.RESET_ALL, line),
                file=print_file)
    else:
        for line in lines:
            print(
                "{}{}({}{}, ip={}){} {}".format(
                    colorama.Style.DIM, color_for(data), prefix_for(data), pid,
                    data["ip"], colorama.Style.RESET_ALL, line),
                file=print_file)


def listen_error_messages_raylet(worker, threads_stopped):
    """Listen to error messages in the background on the driver.

    This runs in a separate thread on the driver and pushes (error, time)
    tuples to the output queue.

    Args:
        worker: The worker class that this thread belongs to.
        threads_stopped (threading.Event): A threading event used to signal to
            the thread that it should exit.
    """
    worker.error_message_pubsub_client = worker.redis_client.pubsub(
        ignore_subscribe_messages=True)
    # Exports that are published after the call to
    # error_message_pubsub_client.subscribe and before the call to
    # error_message_pubsub_client.listen will still be processed in the loop.

    # Really we should just subscribe to the errors for this specific job.
    # However, currently all errors seem to be published on the same channel.
    error_pubsub_channel = ray.gcs_utils.RAY_ERROR_PUBSUB_PATTERN
    worker.error_message_pubsub_client.psubscribe(error_pubsub_channel)

    try:
        if _internal_kv_initialized():
            # Get any autoscaler errors that occurred before the call to
            # subscribe.
            error_message = _internal_kv_get(DEBUG_AUTOSCALING_ERROR)
            if error_message is not None:
                logger.warning(error_message.decode())

        while True:
            # Exit if we received a signal that we should stop.
            if threads_stopped.is_set():
                return

            msg = worker.error_message_pubsub_client.get_message()
            if msg is None:
                threads_stopped.wait(timeout=0.01)
                continue
            pubsub_msg = ray.gcs_utils.PubSubMessage.FromString(msg["data"])
            error_data = ray.gcs_utils.ErrorTableData.FromString(
                pubsub_msg.data)
            job_id = error_data.job_id
            if job_id not in [
                    worker.current_job_id.binary(),
                    JobID.nil().binary(),
            ]:
                continue

            error_message = error_data.error_message
            if (error_data.type == ray_constants.TASK_PUSH_ERROR):
                # TODO(ekl) remove task push errors entirely now that we have
                # the separate unhandled exception handler.
                pass
            else:
                logger.warning(error_message)
    except (OSError, redis.exceptions.ConnectionError) as e:
        logger.error(f"listen_error_messages_raylet: {e}")
    finally:
        # Close the pubsub client to avoid leaking file descriptors.
        worker.error_message_pubsub_client.close()


@client_mode_hook
def is_initialized():
    """Check if ray.init has been called yet.

    Returns:
        True if ray.init has already been called and false otherwise.
    """
    return ray.worker.global_worker.connected


def connect(node,
            mode=WORKER_MODE,
            log_to_driver=False,
            worker=global_worker,
            driver_object_store_memory=None,
            job_id=None,
            job_config=None):
    """Connect this worker to the raylet, to Plasma, and to Redis.

    Args:
        node (ray.node.Node): The node to connect.
        mode: The mode of the worker. One of SCRIPT_MODE, WORKER_MODE, and
            LOCAL_MODE.
        log_to_driver (bool): If true, then output from all of the worker
            processes on all nodes will be directed to the driver.
        worker: The ray.Worker instance.
        driver_object_store_memory: Limit the amount of memory the driver can
            use in the object store when creating objects.
        job_id: The ID of job. If it's None, then we will generate one.
        job_config (ray.job_config.JobConfig): The job configuration.
    """
    # Do some basic checking to make sure we didn't call ray.init twice.
    error_message = "Perhaps you called ray.init twice by accident?"
    assert not worker.connected, error_message
    assert worker.cached_functions_to_run is not None, error_message

    # Enable nice stack traces on SIGSEGV etc.
    try:
        if not faulthandler.is_enabled():
            faulthandler.enable(all_threads=False)
    except io.UnsupportedOperation:
        pass  # ignore

    # Create a Redis client to primary.
    # The Redis client can safely be shared between threads. However,
    # that is not true of Redis pubsub clients. See the documentation at
    # https://github.com/andymccurdy/redis-py#thread-safety.
    worker.redis_client = node.create_redis_client()

    # Initialize some fields.
    if mode in (WORKER_MODE, RESTORE_WORKER_MODE, SPILL_WORKER_MODE,
                UTIL_WORKER_MODE):
        # We should not specify the job_id if it's `WORKER_MODE`.
        assert job_id is None
        job_id = JobID.nil()
        # TODO(qwang): Rename this to `worker_id_str` or type to `WorkerID`
        worker.worker_id = _random_string()
    else:
        # This is the code path of driver mode.
        if job_id is None:
            # TODO(qwang): use `GcsClient::GenerateJobId()` here.
            job_id = JobID.from_int(
                int(worker.redis_client.incr("JobCounter")))
        # When tasks are executed on remote workers in the context of multiple
        # drivers, the current job ID is used to keep track of which job is
        # responsible for the task so that error messages will be propagated to
        # the correct driver.
        worker.worker_id = ray._private.utils.compute_driver_id_from_job(
            job_id).binary()

    if mode is not SCRIPT_MODE and mode is not LOCAL_MODE and setproctitle:
        process_name = ray_constants.WORKER_PROCESS_TYPE_IDLE_WORKER
        if mode is SPILL_WORKER_MODE:
            process_name = (
                ray_constants.WORKER_PROCESS_TYPE_SPILL_WORKER_IDLE)
        elif mode is RESTORE_WORKER_MODE:
            process_name = (
                ray_constants.WORKER_PROCESS_TYPE_RESTORE_WORKER_IDLE)
        setproctitle.setproctitle(process_name)

    if not isinstance(job_id, JobID):
        raise TypeError("The type of given job id must be JobID.")

    # All workers start out as non-actors. A worker can be turned into an actor
    # after it is created.
    worker.node = node
    worker.set_mode(mode)

    # For driver's check that the version information matches the version
    # information that the Ray cluster was started with.
    try:
        ray._private.services.check_version_info(worker.redis_client)
    except Exception as e:
        if mode == SCRIPT_MODE:
            raise e
        elif mode == WORKER_MODE:
            traceback_str = traceback.format_exc()
            ray._private.utils.push_error_to_driver_through_redis(
                worker.redis_client,
                ray_constants.VERSION_MISMATCH_PUSH_ERROR,
                traceback_str,
                job_id=None)

    worker.lock = threading.RLock()

    driver_name = ""
    log_stdout_file_path = ""
    log_stderr_file_path = ""
    if mode == SCRIPT_MODE:
        import __main__ as main
        driver_name = (main.__file__
                       if hasattr(main, "__file__") else "INTERACTIVE MODE")
    elif not LOCAL_MODE:
        raise ValueError(
            "Invalid worker mode. Expected DRIVER, WORKER or LOCAL.")

    redis_address, redis_port = node.redis_address.split(":")
    gcs_options = ray._raylet.GcsClientOptions(
        redis_address,
        int(redis_port),
        node.redis_password,
    )
    if job_config is None:
        job_config = ray.job_config.JobConfig()

    serialized_job_config = job_config.serialize()
    worker.core_worker = ray._raylet.CoreWorker(
        mode, node.plasma_store_socket_name, node.raylet_socket_name, job_id,
        gcs_options, node.get_logs_dir_path(), node.node_ip_address,
        node.node_manager_port, node.raylet_ip_address, (mode == LOCAL_MODE),
        driver_name, log_stdout_file_path, log_stderr_file_path,
        serialized_job_config, node.metrics_agent_port)
<<<<<<< HEAD
    worker.gcs_client = worker.core_worker.get_gcs_client()
=======
    # Notify raylet that the core worker is ready.
    worker.core_worker.notify_raylet()

>>>>>>> ce184270
    # Create an object for interfacing with the global state.
    # Note, global state should be intialized after `CoreWorker`, because it
    # will use glog, which is intialized in `CoreWorker`.
    ray.state.state._initialize_global_state(
        node.redis_address, redis_password=node.redis_password)
    if mode == SCRIPT_MODE:
        runtime_env.upload_runtime_env_package_if_needed(job_config)
    elif mode == WORKER_MODE:
        # TODO(ekl) get rid of the env var hack and get runtime env from the
        # task spec and/or job config only.
        job_config = os.environ.get("RAY_RUNTIME_ENV_FILES")
        job_config = [job_config] if job_config else \
            worker.core_worker.get_job_config().runtime_env.uris
        runtime_env.ensure_runtime_env_setup(job_config)

    if driver_object_store_memory is not None:
        worker.core_worker.set_object_store_client_options(
            f"ray_driver_{os.getpid()}", driver_object_store_memory)

    # Start the import thread
    if mode not in (RESTORE_WORKER_MODE, SPILL_WORKER_MODE):
        worker.import_thread = import_thread.ImportThread(
            worker, mode, worker.threads_stopped)
        worker.import_thread.start()

    # If this is a driver running in SCRIPT_MODE, start a thread to print error
    # messages asynchronously in the background. Ideally the scheduler would
    # push messages to the driver's worker service, but we ran into bugs when
    # trying to properly shutdown the driver's worker service, so we are
    # temporarily using this implementation which constantly queries the
    # scheduler for new error messages.
    if mode == SCRIPT_MODE:
        worker.listener_thread = threading.Thread(
            target=listen_error_messages_raylet,
            name="ray_listen_error_messages",
            args=(worker, worker.threads_stopped))
        worker.listener_thread.daemon = True
        worker.listener_thread.start()
        if log_to_driver:
            global_worker_stdstream_dispatcher.add_handler(
                "ray_print_logs", print_to_stdstream)
            worker.logger_thread = threading.Thread(
                target=print_logs,
                name="ray_print_logs",
                args=(worker.redis_client, worker.threads_stopped, job_id))
            worker.logger_thread.daemon = True
            worker.logger_thread.start()

    if mode == SCRIPT_MODE:
        # Add the directory containing the script that is running to the Python
        # paths of the workers. Also add the current directory. Note that this
        # assumes that the directory structures on the machines in the clusters
        # are the same.
        script_directory = os.path.abspath(os.path.dirname(sys.argv[0]))
        current_directory = os.path.abspath(os.path.curdir)
        worker.run_function_on_all_workers(
            lambda worker_info: sys.path.insert(1, script_directory))
        worker.run_function_on_all_workers(
            lambda worker_info: sys.path.insert(1, current_directory))
        # TODO(rkn): Here we first export functions to run, then remote
        # functions. The order matters. For example, one of the functions to
        # run may set the Python path, which is needed to import a module used
        # to define a remote function. We may want to change the order to
        # simply be the order in which the exports were defined on the driver.
        # In addition, we will need to retain the ability to decide what the
        # first few exports are (mostly to set the Python path). Additionally,
        # note that the first exports to be defined on the driver will be the
        # ones defined in separate modules that are imported by the driver.
        # Export cached functions_to_run.
        for function in worker.cached_functions_to_run:
            worker.run_function_on_all_workers(function)
    worker.cached_functions_to_run = None


def disconnect(exiting_interpreter=False):
    """Disconnect this worker from the raylet and object store."""
    # Reset the list of cached remote functions and actors so that if more
    # remote functions or actors are defined and then connect is called again,
    # the remote functions will be exported. This is mostly relevant for the
    # tests.
    worker = global_worker
    if worker.connected:
        # Shutdown all of the threads that we've started. TODO(rkn): This
        # should be handled cleanly in the worker object's destructor and not
        # in this disconnect method.
        worker.threads_stopped.set()
        if hasattr(worker, "import_thread"):
            worker.import_thread.join_import_thread()
        if hasattr(worker, "listener_thread"):
            worker.listener_thread.join()
        if hasattr(worker, "logger_thread"):
            worker.logger_thread.join()
        worker.threads_stopped.clear()
        worker._session_index += 1

    worker.node = None  # Disconnect the worker from the node.
    worker.cached_functions_to_run = []
    worker.serialization_context_map.clear()
    try:
        ray_actor = ray.actor
    except AttributeError:
        ray_actor = None  # This can occur during program termination
    if ray_actor is not None:
        ray_actor.ActorClassMethodMetadata.reset_cache()


@contextmanager
def _changeproctitle(title, next_title):
    if _mode() is not LOCAL_MODE:
        setproctitle.setproctitle(title)
    try:
        yield
    finally:
        if _mode() is not LOCAL_MODE:
            setproctitle.setproctitle(next_title)


def show_in_dashboard(message, key="", dtype="text"):
    """Display message in dashboard.

    Display message for the current task or actor in the dashboard.
    For example, this can be used to display the status of a long-running
    computation.

    Args:
        message (str): Message to be displayed.
        key (str): The key name for the message. Multiple message under
            different keys will be displayed at the same time. Messages
            under the same key will be overridden.
        data_type (str): The type of message for rendering. One of the
            following: text, html.
    """
    worker = global_worker
    worker.check_connected()

    acceptable_dtypes = {"text", "html"}
    assert dtype in acceptable_dtypes, (
        f"dtype accepts only: {acceptable_dtypes}")

    message_wrapped = {"message": message, "dtype": dtype}
    message_encoded = json.dumps(message_wrapped).encode()

    worker.core_worker.set_webui_display(key.encode(), message_encoded)


# Global variable to make sure we only send out the warning once.
blocking_get_inside_async_warned = False


@client_mode_hook
def get(object_refs, *, timeout=None):
    """Get a remote object or a list of remote objects from the object store.

    This method blocks until the object corresponding to the object ref is
    available in the local object store. If this object is not in the local
    object store, it will be shipped from an object store that has it (once the
    object has been created). If object_refs is a list, then the objects
    corresponding to each object in the list will be returned.

    This method will issue a warning if it's running inside async context,
    you can use ``await object_ref`` instead of ``ray.get(object_ref)``. For
    a list of object refs, you can use ``await asyncio.gather(*object_refs)``.

    Args:
        object_refs: Object ref of the object to get or a list of object refs
            to get.
        timeout (Optional[float]): The maximum amount of time in seconds to
            wait before returning.

    Returns:
        A Python object or a list of Python objects.

    Raises:
        GetTimeoutError: A GetTimeoutError is raised if a timeout is set and
            the get takes longer than timeout to return.
        Exception: An exception is raised if the task that created the object
            or that created one of the objects raised an exception.
    """
    worker = global_worker
    worker.check_connected()

    if hasattr(
            worker,
            "core_worker") and worker.core_worker.current_actor_is_asyncio():
        global blocking_get_inside_async_warned
        if not blocking_get_inside_async_warned:
            logger.warning("Using blocking ray.get inside async actor. "
                           "This blocks the event loop. Please use `await` "
                           "on object ref with asyncio.gather if you want to "
                           "yield execution to the event loop instead.")
            blocking_get_inside_async_warned = True

    with profiling.profile("ray.get"):
        is_individual_id = isinstance(object_refs, ray.ObjectRef)
        if is_individual_id:
            object_refs = [object_refs]

        if not isinstance(object_refs, list):
            raise ValueError("'object_refs' must either be an object ref "
                             "or a list of object refs.")

        # TODO(ujvl): Consider how to allow user to retrieve the ready objects.
        values, debugger_breakpoint = worker.get_objects(
            object_refs, timeout=timeout)
        for i, value in enumerate(values):
            if isinstance(value, RayError):
                if isinstance(value, ray.exceptions.ObjectLostError):
                    worker.core_worker.dump_object_store_memory_usage()
                if isinstance(value, RayTaskError):
                    raise value.as_instanceof_cause()
                else:
                    raise value

        if is_individual_id:
            values = values[0]

        if debugger_breakpoint != b"":
            frame = sys._getframe().f_back
            rdb = ray.util.pdb.connect_ray_pdb(
                None, None, False, None,
                debugger_breakpoint.decode() if debugger_breakpoint else None)
            rdb.set_trace(frame=frame)

        return values


@client_mode_hook
def put(value):
    """Store an object in the object store.

    The object may not be evicted while a reference to the returned ID exists.

    Args:
        value: The Python object to be stored.

    Returns:
        The object ref assigned to this value.
    """
    worker = global_worker
    worker.check_connected()
    with profiling.profile("ray.put"):
        try:
            object_ref = worker.put_object(value)
        except ObjectStoreFullError:
            logger.info(
                "Put failed since the value was either too large or the "
                "store was full of pinned objects.")
            raise
        return object_ref


# Global variable to make sure we only send out the warning once.
blocking_wait_inside_async_warned = False


@client_mode_hook
def wait(object_refs, *, num_returns=1, timeout=None, fetch_local=True):
    """Return a list of IDs that are ready and a list of IDs that are not.

    If timeout is set, the function returns either when the requested number of
    IDs are ready or when the timeout is reached, whichever occurs first. If it
    is not set, the function simply waits until that number of objects is ready
    and returns that exact number of object refs.

    This method returns two lists. The first list consists of object refs that
    correspond to objects that are available in the object store. The second
    list corresponds to the rest of the object refs (which may or may not be
    ready).

    Ordering of the input list of object refs is preserved. That is, if A
    precedes B in the input list, and both are in the ready list, then A will
    precede B in the ready list. This also holds true if A and B are both in
    the remaining list.

    This method will issue a warning if it's running inside an async context.
    Instead of ``ray.wait(object_refs)``, you can use
    ``await asyncio.wait(object_refs)``.

    Args:
        object_refs (List[ObjectRef]): List of object refs for objects that may
            or may not be ready. Note that these IDs must be unique.
        num_returns (int): The number of object refs that should be returned.
        timeout (float): The maximum amount of time in seconds to wait before
            returning.
        fetch_local (bool): If True, wait for the object to be downloaded onto
            the local node before returning it as ready. If False, ray.wait()
            will not trigger fetching of objects to the local node and will
            return immediately once the object is available anywhere in the
            cluster.

    Returns:
        A list of object refs that are ready and a list of the remaining object
        IDs.
    """
    worker = global_worker
    worker.check_connected()

    if hasattr(worker,
               "core_worker") and worker.core_worker.current_actor_is_asyncio(
               ) and timeout != 0:
        global blocking_wait_inside_async_warned
        if not blocking_wait_inside_async_warned:
            logger.debug("Using blocking ray.wait inside async method. "
                         "This blocks the event loop. Please use `await` "
                         "on object ref with asyncio.wait. ")
            blocking_wait_inside_async_warned = True

    if isinstance(object_refs, ObjectRef):
        raise TypeError(
            "wait() expected a list of ray.ObjectRef, got a single "
            "ray.ObjectRef")

    if not isinstance(object_refs, list):
        raise TypeError("wait() expected a list of ray.ObjectRef, "
                        f"got {type(object_refs)}")

    if timeout is not None and timeout < 0:
        raise ValueError("The 'timeout' argument must be nonnegative. "
                         f"Received {timeout}")

    for object_ref in object_refs:
        if not isinstance(object_ref, ObjectRef):
            raise TypeError("wait() expected a list of ray.ObjectRef, "
                            f"got list containing {type(object_ref)}")

    worker.check_connected()
    # TODO(swang): Check main thread.
    with profiling.profile("ray.wait"):

        # TODO(rkn): This is a temporary workaround for
        # https://github.com/ray-project/ray/issues/997. However, it should be
        # fixed in Arrow instead of here.
        if len(object_refs) == 0:
            return [], []

        if len(object_refs) != len(set(object_refs)):
            raise ValueError("Wait requires a list of unique object refs.")
        if num_returns <= 0:
            raise ValueError(
                "Invalid number of objects to return %d." % num_returns)
        if num_returns > len(object_refs):
            raise ValueError("num_returns cannot be greater than the number "
                             "of objects provided to ray.wait.")

        timeout = timeout if timeout is not None else 10**6
        timeout_milliseconds = int(timeout * 1000)
        ready_ids, remaining_ids = worker.core_worker.wait(
            object_refs,
            num_returns,
            timeout_milliseconds,
            worker.current_task_id,
            fetch_local,
        )
        return ready_ids, remaining_ids


@client_mode_hook
def get_actor(name):
    """Get a handle to a detached actor.

    Gets a handle to a detached actor with the given name. The actor must
    have been created with Actor.options(name="name").remote().

    Returns:
        ActorHandle to the actor.

    Raises:
        ValueError if the named actor does not exist.
    """
    if not name:
        raise ValueError("Please supply a non-empty value to get_actor")
    worker = global_worker
    worker.check_connected()
    handle = worker.core_worker.get_named_actor_handle(name)
    return handle


@client_mode_hook
def kill(actor, *, no_restart=True):
    """Kill an actor forcefully.

    This will interrupt any running tasks on the actor, causing them to fail
    immediately. ``atexit`` handlers installed in the actor will not be run.

    If you want to kill the actor but let pending tasks finish,
    you can call ``actor.__ray_terminate__.remote()`` instead to queue a
    termination task. Any ``atexit`` handlers installed in the actor *will*
    be run in this case.

    If the actor is a detached actor, subsequent calls to get its handle via
    ray.get_actor will fail.

    Args:
        actor (ActorHandle): Handle to the actor to kill.
        no_restart (bool): Whether or not this actor should be restarted if
            it's a restartable actor.
    """
    worker = global_worker
    worker.check_connected()
    if not isinstance(actor, ray.actor.ActorHandle):
        raise ValueError("ray.kill() only supported for actors. "
                         "Got: {}.".format(type(actor)))
    worker.core_worker.kill_actor(actor._ray_actor_id, no_restart)


@client_mode_hook
def cancel(object_ref, *, force=False, recursive=True):
    """Cancels a task according to the following conditions.

    If the specified task is pending execution, it will not be executed. If
    the task is currently executing, the behavior depends on the ``force``
    flag. When ``force=False``, a KeyboardInterrupt will be raised in Python
    and when ``force=True``, the executing task will immediately exit.
    If the task is already finished, nothing will happen.

    Only non-actor tasks can be canceled. Canceled tasks will not be
    retried (max_retries will not be respected).

    Calling ray.get on a canceled task will raise a TaskCancelledError or a
    WorkerCrashedError if ``force=True``.

    Args:
        object_ref (ObjectRef): ObjectRef returned by the task
            that should be canceled.
        force (boolean): Whether to force-kill a running task by killing
            the worker that is running the task.
        recursive (boolean): Whether to try to cancel tasks submitted by the
            task specified.
    Raises:
        TypeError: This is also raised for actor tasks.
    """
    worker = ray.worker.global_worker
    worker.check_connected()

    if not isinstance(object_ref, ray.ObjectRef):
        raise TypeError(
            "ray.cancel() only supported for non-actor object refs. "
            f"Got: {type(object_ref)}.")
    return worker.core_worker.cancel_task(object_ref, force, recursive)


def _mode(worker=global_worker):
    """This is a wrapper around worker.mode.

    We use this wrapper so that in the remote decorator, we can call _mode()
    instead of worker.mode. The difference is that when we attempt to
    serialize remote functions, we don't attempt to serialize the worker
    object, which cannot be serialized.
    """
    return worker.mode


def make_decorator(num_returns=None,
                   num_cpus=None,
                   num_gpus=None,
                   memory=None,
                   object_store_memory=None,
                   resources=None,
                   accelerator_type=None,
                   max_calls=None,
                   max_retries=None,
                   max_restarts=None,
                   max_task_retries=None,
                   worker=None):
    def decorator(function_or_class):
        if (inspect.isfunction(function_or_class)
                or is_cython(function_or_class)):
            # Set the remote function default resources.
            if max_restarts is not None:
                raise ValueError("The keyword 'max_restarts' is not "
                                 "allowed for remote functions.")
            if max_task_retries is not None:
                raise ValueError("The keyword 'max_task_retries' is not "
                                 "allowed for remote functions.")
            if num_returns is not None and (not isinstance(num_returns, int)
                                            or num_returns < 0):
                raise ValueError(
                    "The keyword 'num_returns' only accepts 0 or a"
                    " positive integer")
            if max_retries is not None and (not isinstance(max_retries, int)
                                            or max_retries < -1):
                raise ValueError(
                    "The keyword 'max_retries' only accepts 0, -1 or a"
                    " positive integer")
            if max_calls is not None and (not isinstance(max_calls, int)
                                          or max_calls < 0):
                raise ValueError(
                    "The keyword 'max_calls' only accepts 0 or a positive"
                    " integer")
            return ray.remote_function.RemoteFunction(
                Language.PYTHON, function_or_class, None, num_cpus, num_gpus,
                memory, object_store_memory, resources, accelerator_type,
                num_returns, max_calls, max_retries)

        if inspect.isclass(function_or_class):
            if num_returns is not None:
                raise TypeError("The keyword 'num_returns' is not "
                                "allowed for actors.")
            if max_calls is not None:
                raise TypeError("The keyword 'max_calls' is not "
                                "allowed for actors.")
            if max_restarts is not None and (not isinstance(max_restarts, int)
                                             or max_restarts < -1):
                raise ValueError(
                    "The keyword 'max_restarts' only accepts -1, 0 or a"
                    " positive integer")
            if max_task_retries is not None and (not isinstance(
                    max_task_retries, int) or max_task_retries < -1):
                raise ValueError(
                    "The keyword 'max_task_retries' only accepts -1, 0 or a"
                    " positive integer")
            return ray.actor.make_actor(function_or_class, num_cpus, num_gpus,
                                        memory, object_store_memory, resources,
                                        accelerator_type, max_restarts,
                                        max_task_retries)

        raise TypeError("The @ray.remote decorator must be applied to "
                        "either a function or to a class.")

    return decorator


def remote(*args, **kwargs):
    """Defines a remote function or an actor class.

    This can be used with no arguments to define a remote function or actor as
    follows:

    .. code-block:: python

        @ray.remote
        def f():
            return 1

        @ray.remote
        class Foo:
            def method(self):
                return 1

    It can also be used with specific keyword arguments as follows:

    .. code-block:: python

        @ray.remote(num_gpus=1, max_calls=1, num_returns=2)
        def f():
            return 1, 2

        @ray.remote(num_cpus=2, resources={"CustomResource": 1})
        class Foo:
            def method(self):
                return 1

    Remote task and actor objects returned by @ray.remote can also be
    dynamically modified with the same arguments as above using
    ``.options()`` as follows:

    .. code-block:: python

        @ray.remote(num_gpus=1, max_calls=1, num_returns=2)
        def f():
            return 1, 2
        g = f.options(num_gpus=2, max_calls=None)

        @ray.remote(num_cpus=2, resources={"CustomResource": 1})
        class Foo:
            def method(self):
                return 1
        Bar = Foo.options(num_cpus=1, resources=None)

    Running remote actors will be terminated when the actor handle to them
    in Python is deleted, which will cause them to complete any outstanding
    work and then shut down. If you want to kill them immediately, you can
    also call ``ray.kill(actor)``.

    Args:
        num_returns (int): This is only for *remote functions*. It specifies
            the number of object refs returned by
            the remote function invocation.
        num_cpus (float): The quantity of CPU cores to reserve
            for this task or for the lifetime of the actor.
        num_gpus (int): The quantity of GPUs to reserve
            for this task or for the lifetime of the actor.
        resources (Dict[str, float]): The quantity of various custom resources
            to reserve for this task or for the lifetime of the actor.
            This is a dictionary mapping strings (resource names) to floats.
        accelerator_type: If specified, requires that the task or actor run
            on a node with the specified type of accelerator.
            See `ray.accelerators` for accelerator types.
        max_calls (int): Only for *remote functions*. This specifies the
            maximum number of times that a given worker can execute
            the given remote function before it must exit
            (this can be used to address memory leaks in third-party
            libraries or to reclaim resources that cannot easily be
            released, e.g., GPU memory that was acquired by TensorFlow).
            By default this is infinite.
        max_restarts (int): Only for *actors*. This specifies the maximum
            number of times that the actor should be restarted when it dies
            unexpectedly. The minimum valid value is 0 (default),
            which indicates that the actor doesn't need to be restarted.
            A value of -1 indicates that an actor should be restarted
            indefinitely.
        max_task_retries (int): Only for *actors*. How many times to
            retry an actor task if the task fails due to a system error,
            e.g., the actor has died. If set to -1, the system will
            retry the failed task until the task succeeds, or the actor
            has reached its max_restarts limit. If set to `n > 0`, the
            system will retry the failed task up to n times, after which the
            task will throw a `RayActorError` exception upon :obj:`ray.get`.
            Note that Python exceptions are not considered system errors
            and will not trigger retries.
        max_retries (int): Only for *remote functions*. This specifies
            the maximum number of times that the remote function
            should be rerun when the worker process executing it
            crashes unexpectedly. The minimum valid value is 0,
            the default is 4 (default), and a value of -1 indicates
            infinite retries.
        runtime_env (Dict[str, Any]): Specifies the runtime environment for
            this actor or task and its children. See``runtime_env.py`` for
            detailed documentation.
        override_environment_variables (Dict[str, str]): This specifies
            environment variables to override for the actor or task.  The
            overrides are propagated to all child actors and tasks.  This
            is a dictionary mapping variable names to their values.  Existing
            variables can be overridden, new ones can be created, and an
            existing variable can be unset by setting it to an empty string.

    """
    worker = global_worker

    if len(args) == 1 and len(kwargs) == 0 and callable(args[0]):
        # This is the case where the decorator is just @ray.remote.
        return make_decorator(worker=worker)(args[0])

    # Parse the keyword arguments from the decorator.
    error_string = ("The @ray.remote decorator must be applied either "
                    "with no arguments and no parentheses, for example "
                    "'@ray.remote', or it must be applied using some of "
                    "the arguments 'num_returns', 'num_cpus', 'num_gpus', "
                    "'memory', 'object_store_memory', 'resources', "
                    "'max_calls', or 'max_restarts', like "
                    "'@ray.remote(num_returns=2, "
                    "resources={\"CustomResource\": 1})'.")
    assert len(args) == 0 and len(kwargs) > 0, error_string
    for key in kwargs:
        assert key in [
            "num_returns",
            "num_cpus",
            "num_gpus",
            "memory",
            "object_store_memory",
            "resources",
            "accelerator_type",
            "max_calls",
            "max_restarts",
            "max_task_retries",
            "max_retries",
        ], error_string

    num_cpus = kwargs["num_cpus"] if "num_cpus" in kwargs else None
    num_gpus = kwargs["num_gpus"] if "num_gpus" in kwargs else None
    resources = kwargs.get("resources")
    if not isinstance(resources, dict) and resources is not None:
        raise TypeError("The 'resources' keyword argument must be a "
                        f"dictionary, but received type {type(resources)}.")
    if resources is not None:
        assert "CPU" not in resources, "Use the 'num_cpus' argument."
        assert "GPU" not in resources, "Use the 'num_gpus' argument."

    accelerator_type = kwargs.get("accelerator_type")

    # Handle other arguments.
    num_returns = kwargs.get("num_returns")
    max_calls = kwargs.get("max_calls")
    max_restarts = kwargs.get("max_restarts")
    max_task_retries = kwargs.get("max_task_retries")
    memory = kwargs.get("memory")
    object_store_memory = kwargs.get("object_store_memory")
    max_retries = kwargs.get("max_retries")

    return make_decorator(
        num_returns=num_returns,
        num_cpus=num_cpus,
        num_gpus=num_gpus,
        memory=memory,
        object_store_memory=object_store_memory,
        resources=resources,
        accelerator_type=accelerator_type,
        max_calls=max_calls,
        max_restarts=max_restarts,
        max_task_retries=max_task_retries,
        max_retries=max_retries,
        worker=worker)<|MERGE_RESOLUTION|>--- conflicted
+++ resolved
@@ -1220,13 +1220,11 @@
         node.node_manager_port, node.raylet_ip_address, (mode == LOCAL_MODE),
         driver_name, log_stdout_file_path, log_stderr_file_path,
         serialized_job_config, node.metrics_agent_port)
-<<<<<<< HEAD
     worker.gcs_client = worker.core_worker.get_gcs_client()
-=======
+
     # Notify raylet that the core worker is ready.
     worker.core_worker.notify_raylet()
 
->>>>>>> ce184270
     # Create an object for interfacing with the global state.
     # Note, global state should be intialized after `CoreWorker`, because it
     # will use glog, which is intialized in `CoreWorker`.
